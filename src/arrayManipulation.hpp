/*
 * Copyright (c) 2021, Lawrence Livermore National Security, LLC and LvArray contributors.
 * All rights reserved.
 * See the LICENSE file for details.
 * SPDX-License-Identifier: (BSD-3-Clause)
 */

/**
 * @file arrayManipulation.hpp
 * @brief Contains functions for manipulating a contiguous array of values.
 */

#pragma once

// Source includes
#include "limits.hpp"
#include "Macros.hpp"
#include "typeManipulation.hpp"

// System includes
#include <cstring>

#ifdef LVARRAY_BOUNDS_CHECK

/**
 * @brief Check that @p index is a valid into into the array.
 * @param index The index to check.
 * @note This is only active when LVARRAY_BOUNDS_CHECK is defined.
 */
#define ARRAYMANIPULATION_CHECK_BOUNDS( index ) \
  LVARRAY_ERROR_IF( !isPositive( index ) || index >= size, \
                    "Array Bounds Check Failed: index=" << index << " size()=" << size )

/**
 * @brief Check that @p index is a valid insertion position in the array.
 * @param index The index to check.
 * @note This is only active when LVARRAY_BOUNDS_CHECK is defined.
 */
#define ARRAYMANIPULATION_CHECK_INSERT_BOUNDS( index ) \
  LVARRAY_ERROR_IF( !isPositive( index ) || index > size, \
                    "Array Bounds Insert Check Failed: index=" << index << " size()=" << size )

#else // LVARRAY_BOUNDS_CHECK

/**
 * @brief Check that @p index is a valid into into the array.
 * @param index The index to check.
 * @note This is only active when LVARRAY_BOUNDS_CHECK is defined.
 */
#define ARRAYMANIPULATION_CHECK_BOUNDS( index )

/**
 * @brief Check that @p index is a valid insertion position in the array.
 * @param index The index to check.
 * @note This is only active when LVARRAY_BOUNDS_CHECK is defined.
 */
#define ARRAYMANIPULATION_CHECK_INSERT_BOUNDS( index )

#endif // LVARRAY_BOUNDS_CHECK

namespace LvArray
{

/**
 * @brief Contains functions for operating on a contiguous array of values.
 * @details Most functions accept a pointer and a size as the first two arguments. Values
 *   in this range are expected to be in a valid state. Values past the end of the array
 *   are expected to be uninitialized. Functions that increase the size of the array
 *   expect the array to have a large enough capacity to handle the increase.
 */
namespace arrayManipulation
{

/**
 * @tparam INDEX_TYPE the integral type to check.
 * @return Return true iff @p i is greater than or equal to zero.
 * @param i the value to check.
 */
template< typename INDEX_TYPE >
LVARRAY_HOST_DEVICE inline constexpr
typename std::enable_if< std::is_signed< INDEX_TYPE >::value, bool >::type
isPositive( INDEX_TYPE const i )
{ return i >= 0; }

/**
 * @tparam INDEX_TYPE the integral type to check.
 * @return Returns true. This specialization for unsigned types avoids compiler warnings.
 */
template< typename INDEX_TYPE >
LVARRAY_HOST_DEVICE inline constexpr
typename std::enable_if< !std::is_signed< INDEX_TYPE >::value, bool >::type
isPositive( INDEX_TYPE )
{ return true; }

/**
 * @tparam ITER An iterator type.
 * @return The distance between two non-random access iterators.
 * @param first The iterator to the beginning of the range.
 * @param last The iterator to the end of the range.
 */
DISABLE_HD_WARNING
template< typename ITER >
inline constexpr LVARRAY_HOST_DEVICE
typename std::iterator_traits< ITER >::difference_type
iterDistance( ITER first, ITER const last, std::input_iterator_tag )
{
  typename std::iterator_traits< ITER >::difference_type n = 0;
  while( first != last )
  {
    ++first;
    ++n;
  }

  return n;
}

/**
 * @tparam ITER An iterator type.
 * @return The distance between two random access iterators.
 * @param first The iterator to the beginning of the range.
 * @param last The iterator to the end of the range.
 */
DISABLE_HD_WARNING
template< typename RandomAccessIterator >
inline constexpr LVARRAY_HOST_DEVICE
typename std::iterator_traits< RandomAccessIterator >::difference_type
iterDistance( RandomAccessIterator first, RandomAccessIterator last, std::random_access_iterator_tag )
{ return last - first; }

/**
 * @tparam ITER An iterator type.
 * @return The distance between two iterators.
 * @param first The iterator to the beginning of the range.
 * @param last The iterator to the end of the range.
 */
DISABLE_HD_WARNING
template< typename ITER >
inline constexpr LVARRAY_HOST_DEVICE
typename std::iterator_traits< ITER >::difference_type
iterDistance( ITER const first, ITER const last )
{ return iterDistance( first, last, typename std::iterator_traits< ITER >::iterator_category() ); }

/**
 * @tparam T the storage type of the array.
 * @brief Destory the values in the array.
 * @param ptr Pointer to the array.
 * @param size The size of the array.
 */
DISABLE_HD_WARNING
template< typename T >
LVARRAY_HOST_DEVICE inline
void destroy( T * const LVARRAY_RESTRICT ptr,
              std::ptrdiff_t const size )
{
  LVARRAY_ASSERT( ptr != nullptr || size == 0 );

  if( !std::is_trivially_destructible< T >::value )
  {
    for( std::ptrdiff_t i = 0; i < size; ++i )
    {
      ptr[ i ].~T();
    }
  }
}

/**
 * @tparam ITER An iterator type.
 * @tparam T the storage type of the array.
 * @brief Copy construct values from the source to the destination.
 * @param first Iterator to the first value to copy.
 * @param last Iterator to the end of the values to copy.
 * @param dst Pointer to the destination array, must be uninitialized memory.
 */
DISABLE_HD_WARNING
template< typename ITER, typename T >
LVARRAY_HOST_DEVICE inline
void uninitializedCopy( ITER first,
                        ITER const & last,
                        T * LVARRAY_RESTRICT dst )
{
  LVARRAY_ASSERT( dst != nullptr || first == last );

  while( first != last )
  {
    new ( dst ) T( *first );
    ++dst;
    ++first;
  }
}

/**
 * @tparam T the storage type of the array.
 * @brief Move construct values from the source to the destination.
 * @param dst pointer to the destination array, must be uninitialized memory.
 * @param size The number of values to copy.
 * @param src pointer to the source array.
 */
DISABLE_HD_WARNING
template< typename T >
LVARRAY_HOST_DEVICE inline
void uninitializedMove( T * const LVARRAY_RESTRICT dst,
                        std::ptrdiff_t const size,
                        T * const LVARRAY_RESTRICT src )
{
  LVARRAY_ASSERT( dst != nullptr || size == 0 );
  LVARRAY_ASSERT( isPositive( size ) );
  LVARRAY_ASSERT( src != nullptr || size == 0 );

  for( std::ptrdiff_t i = 0; i < size; ++i )
  {
    new (dst + i) T( std::move( src[ i ] ) );
  }
}

/**
 * @tparam T the storage type of the array.
 * @brief Shift values down into uninitialized memory.
 * @param ptr Pointer to the begining of the shift, values before this must be uninitialized.
 * @param size number of values to shift.
 * @param amount the amount to shift by.
 */
DISABLE_HD_WARNING
template< typename T >
LVARRAY_HOST_DEVICE inline
void uninitializedShiftDown( T * const LVARRAY_RESTRICT ptr,
                             std::ptrdiff_t const size,
                             std::ptrdiff_t const amount )
{
  LVARRAY_ASSERT( ptr != nullptr || size == 0 );
  LVARRAY_ASSERT( isPositive( size ) );
  LVARRAY_ASSERT( isPositive( amount ) );

  if( amount == 0 )
    return;

  for( std::ptrdiff_t j = 0; j < size; ++j )
  {
    new ( ptr + j - amount ) T( std::move( ptr[ j ] ) );
    ptr[ j ].~T();
  }
}

/**
 * @tparam T the storage type of the array.
 * @brief Shift values up into uninitialized memory.
 * @param ptr Pointer to the begining of the shift.
 * @param size number of values to shift, values after this must be uninitialized.
 * @param amount the amount to shift by.
 */
DISABLE_HD_WARNING
template< typename T >
LVARRAY_HOST_DEVICE inline
void uninitializedShiftUp( T * const LVARRAY_RESTRICT ptr,
                           std::ptrdiff_t const size,
                           std::ptrdiff_t const amount )
{
  LVARRAY_ASSERT( ptr != nullptr || size == 0 );
  LVARRAY_ASSERT( isPositive( size ) );
  LVARRAY_ASSERT( isPositive( amount ) );

  if( amount == 0 )
    return;

  for( std::ptrdiff_t j = size - 1; j >= 0; --j )
  {
    new ( ptr + amount + j ) T( std::move( ptr[ j ] ) );
    ptr[ j ].~T();
  }
}

/**
 * @tparam T the storage type of the array.
 * @tparam ARGS the types of the arguments to forward to the constructor.
 * @brief Resize the give array.
 * @param ptr Pointer to the array.
 * @param size The size of the array.
 * @param newSize the new size.
 * @param args the arguments to forward to construct any new elements with.
 */
DISABLE_HD_WARNING
template< typename T, typename ... ARGS >
LVARRAY_HOST_DEVICE inline
void resize( T * const LVARRAY_RESTRICT ptr,
             std::ptrdiff_t const size,
             std::ptrdiff_t const newSize,
             ARGS && ... args )
{
  LVARRAY_ASSERT( ptr != nullptr || (size == 0 && newSize == 0) );
  LVARRAY_ASSERT( isPositive( size ) );
  LVARRAY_ASSERT( isPositive( newSize ) );

  // Delete things between newSize and size.
  destroy( ptr + newSize, size - newSize );

  // Initialize things between size and newSize.
  if( sizeof ... ( ARGS ) == 0 && std::is_trivially_default_constructible< T >::value )
  {
    if( newSize - size > 0 )
    {
<<<<<<< HEAD
      memset( reinterpret_cast< void * >( ptr + size ), 0, ( newSize - size ) * sizeof( T ) );
=======
      std::size_t const sizeDiff = integerConversion< std::size_t >( newSize - size );
      std::memset( reinterpret_cast< void * >( ptr + size ), 0, ( sizeDiff ) * sizeof( T ) );
>>>>>>> 063276ea
    }
  }
  else
  {
    // Use std::size_t so that when GCC optimizes this it doesn't produce sign warnings.
    for( std::size_t i = size; i < std::size_t( newSize ); ++i )
    {
      new ( ptr + i ) T( std::forward< ARGS >( args )... );
    }
  }
}

/**
 * @tparam T the storage type of the array.
 * @brief Shift the values in the array at or above the given position up by the given amount.
 *        New uninitialized values take their place.
 * @param ptr Pointer to the array.
 * @param size The size of the array.
 * @param index the index at which to begin the shift.
 * @param n the number of places to shift.
 */
DISABLE_HD_WARNING
template< typename T >
LVARRAY_HOST_DEVICE inline
void shiftUp( T * const LVARRAY_RESTRICT ptr,
              std::ptrdiff_t const size,
              std::ptrdiff_t const index,
              std::ptrdiff_t const n )
{
  LVARRAY_ASSERT( ptr != nullptr || (size == 0 && n == 0) );
  LVARRAY_ASSERT( isPositive( size ) );
  LVARRAY_ASSERT( isPositive( n ) );
  ARRAYMANIPULATION_CHECK_INSERT_BOUNDS( index );

  if( n == 0 )
    return;

  // Move the existing values up by n.
  for( std::ptrdiff_t i = size; i > index; --i )
  {
    std::ptrdiff_t const curIndex = i - 1;
    new ( ptr + curIndex + n ) T( std::move( ptr[ curIndex ] ) );
  }

  // Delete the values moved out of.
  std::ptrdiff_t const bounds = (index + n < size) ? index + n : size;
  destroy( ptr + index, bounds - index );
}

/**
 * @tparam T the storage type of the array.
 * @brief Shift the values in the array at or above the given position down by the given amount overwriting
 *        the existing values. The n entries at the end of the array are not destroyed.
 * @param ptr Pointer to the array.
 * @param size The size of the array.
 * @param index the index at which to begin the shift.
 * @param n the number of places to shift.
 */
DISABLE_HD_WARNING
template< typename T >
LVARRAY_HOST_DEVICE inline
void shiftDown( T * const LVARRAY_RESTRICT ptr,
                std::ptrdiff_t const size,
                std::ptrdiff_t const index,
                std::ptrdiff_t const n )
{
  ARRAYMANIPULATION_CHECK_INSERT_BOUNDS( index );
  LVARRAY_ASSERT( ptr != nullptr || (size == 0 && n == 0) );
  LVARRAY_ASSERT( isPositive( size ) );
  LVARRAY_ASSERT( isPositive( n ) );
  LVARRAY_ASSERT( index >= n );

  if( n == 0 )
    return;

  // Move the existing down by n.
  for( std::ptrdiff_t i = index; i < size; ++i )
  {
    ptr[i - n] = std::move( ptr[i] );
  }
}

/**
 * @tparam T the storage type of the array.
 * @brief Shift the values in the array at or above the given position down by the given amount overwriting
 *        the existing values. The n entries at the end of the array are then destroyed.
 * @param ptr Pointer to the array.
 * @param size The size of the array.
 * @param index the index at which to begin the shift.
 * @param n the number of places to shift.
 */
DISABLE_HD_WARNING
template< typename T >
LVARRAY_HOST_DEVICE inline
void erase( T * const LVARRAY_RESTRICT ptr,
            std::ptrdiff_t const size,
            std::ptrdiff_t const index,
            std::ptrdiff_t const n=1 )
{
  LVARRAY_ASSERT( isPositive( n ) );
  if( n == 0 )
    return;

  ARRAYMANIPULATION_CHECK_BOUNDS( index );
  ARRAYMANIPULATION_CHECK_BOUNDS( index + n - 1 );

  shiftDown( ptr, size, std::ptrdiff_t( index + n ), n );

  // Delete the values that were moved out of at the end of the array.
  destroy( ptr + size - n, n );
}

/**
 * @brief Append the to the array constructing the new value in place.
 * @tparam T The storage type of the array.
 * @tparam ARGS Variadic pack of types to construct T with, the types of @p args.
 * @param ptr Pointer to the array.
 * @param size The size of the array.
 * @param args The arguments to forward to construct the new value.
 */
DISABLE_HD_WARNING
template< typename T, typename ... ARGS >
LVARRAY_HOST_DEVICE inline
void emplaceBack( T * const LVARRAY_RESTRICT ptr,
                  std::ptrdiff_t const size,
                  ARGS && ... args )
{
  LVARRAY_ASSERT( ptr != nullptr );
  LVARRAY_ASSERT( isPositive( size ) );
  new ( ptr + size ) T( std::forward< ARGS >( args ) ... );
}

/**
 * @brief Append the given values to the array.
 * @tparam T The storage type of the array.
 * @tparam ITER The type of the iterators @p first and @p last.
 * @param ptr Pointer to the array.
 * @param size The size of the array.
 * @param first An iterator to the first value to append.
 * @param last An iterator to the end of the values to append.
 * @return The number of values appended.
 */
DISABLE_HD_WARNING
template< typename T, typename ITER >
LVARRAY_HOST_DEVICE inline
std::ptrdiff_t append( T * const LVARRAY_RESTRICT ptr,
                       std::ptrdiff_t const size,
                       ITER first,
                       ITER const last )
{
  LVARRAY_ASSERT( ptr != nullptr || (size == 0 && first == last) );
  LVARRAY_ASSERT( isPositive( size ) );

  std::ptrdiff_t i = 0;
  while( first != last )
  {
    new( ptr + size + i ) T( *first );
    ++first;
    ++i;
  }

  return i;
}

/**
 * @brief Insert into the array constructing the new value in place.
 * @tparam T The storage type of the array.
 * @tparam ARGS Variadic pack of types to construct T with, the types of @p args.
 * @param ptr Pointer to the array.
 * @param size The size of the array.
 * @param index The position to insert at.
 * @param args The arguments to forward to construct the new value.
 */
DISABLE_HD_WARNING
template< typename T, typename ... ARGS >
LVARRAY_HOST_DEVICE inline
void emplace( T * const LVARRAY_RESTRICT ptr,
              std::ptrdiff_t const size,
              std::ptrdiff_t const index,
              ARGS && ... args )
{
  LVARRAY_ASSERT( ptr != nullptr );
  LVARRAY_ASSERT( isPositive( size ) );
  ARRAYMANIPULATION_CHECK_INSERT_BOUNDS( index );

  // Create space for the new value.
  shiftUp( ptr, size, index, std::ptrdiff_t( 1 ) );
  new ( ptr + index ) T( std::forward< ARGS >( args ) ... );
}

/**
 * @brief Insert the given values into the array at the given position.
 * @tparam T The storage type of the array.
 * @tparam ITERATOR An iterator type, the type of @p first.
 * @param ptr Pointer to the array.
 * @param size The size of the array.
 * @param index The position to insert the value at.
 * @param first Iterator to the first value to insert.
 * @param n The number of values to insert.
 */
DISABLE_HD_WARNING
template< typename T, typename ITERATOR >
LVARRAY_HOST_DEVICE inline
void insert( T * const LVARRAY_RESTRICT ptr,
             std::ptrdiff_t const size,
             std::ptrdiff_t const index,
             ITERATOR first,
             std::ptrdiff_t const n )
{
  LVARRAY_ASSERT( ptr != nullptr );
  LVARRAY_ASSERT( isPositive( size ) );
  ARRAYMANIPULATION_CHECK_INSERT_BOUNDS( index );

  shiftUp( ptr, size, index, n );

  for( std::ptrdiff_t i = 0; i < n; ++i )
  {
    new ( ptr + index + i ) T( *first );
    ++first;
  }
}

/**
 * @tparam T the storage type of the array.
 * @brief Destroy the value at the end of the array.
 * @param ptr Pointer to the array.
 * @param size The size of the array.
 */
DISABLE_HD_WARNING
template< typename T >
LVARRAY_HOST_DEVICE inline
void popBack( T * const LVARRAY_RESTRICT ptr,
              std::ptrdiff_t const size )
{
  LVARRAY_ASSERT( ptr != nullptr );
  LVARRAY_ASSERT( size > 0 );
  ptr[ size - 1 ].~T();
}

} // namespace arrayManipulation
} // namespace LvArray<|MERGE_RESOLUTION|>--- conflicted
+++ resolved
@@ -297,12 +297,8 @@
   {
     if( newSize - size > 0 )
     {
-<<<<<<< HEAD
-      memset( reinterpret_cast< void * >( ptr + size ), 0, ( newSize - size ) * sizeof( T ) );
-=======
       std::size_t const sizeDiff = integerConversion< std::size_t >( newSize - size );
       std::memset( reinterpret_cast< void * >( ptr + size ), 0, ( sizeDiff ) * sizeof( T ) );
->>>>>>> 063276ea
     }
   }
   else
