/*
 * Copyright (c) 2020, Lawrence Livermore National Security, LLC and LvArray contributors.
 * All rights reserved.
 * See the LICENSE file for details.
 * SPDX-License-Identifier: (BSD-3-Clause)
 */

/**
 * @file SparsityPatternView.hpp
 * @brief Contains the implementation of LvArray:SparsityPatternView.
 */

#pragma once

// Source includes
#include "ArrayOfSetsView.hpp"

// System includes
#include <limits>

#ifdef LVARRAY_BOUNDS_CHECK

/**
 * @brief Check that @p col is a valid column in the matrix.
 * @param col The column to check.
 * @note This macro is only active with LVARRAY_BOUNDS_CHECK.
 */
#define SPARSITYPATTERN_COLUMN_CHECK( col ) \
  LVARRAY_ERROR_IF( !arrayManipulation::isPositive( col ) || col >= this->numColumns(), \
                    "Column Check Failed: col=" << col << " numColumns=" << this->numColumns() )

#else // LVARRAY_BOUNDS_CHECK

/**
 * @brief Check that @p col is a valid column in the matrix.
 * @param col The column to check.
 * @note This macro is only active with LVARRAY_BOUNDS_CHECK.
 */
#define SPARSITYPATTERN_COLUMN_CHECK( col )

#endif

namespace LvArray
{

/**
 * @class SparsityPatternView
 * @brief This class provides a view into a compressed row storage sparsity pattern.
 * @tparam COL_TYPE the integer used to enumerate the columns.
 * @tparam INDEX_TYPE the integer to use for indexing.
 *
 * When INDEX_TYPE is const m_offsets is not copied between memory spaces. INDEX_TYPE should always be const
 * since SparsityPatternView is not allowed to modify the offsets.
 *
 * When COL_TYPE is const and INDEX_TYPE is const you cannot insert or remove from the View
 * and neither the offsets, sizes, or columns are copied between memory spaces.
 */
template< typename COL_TYPE,
          typename INDEX_TYPE,
          template< typename > class BUFFER_TYPE >
class SparsityPatternView : protected ArrayOfSetsView< COL_TYPE, INDEX_TYPE, BUFFER_TYPE >
{
protected:
  /// An alias for the parent class.
  using ParentClass = ArrayOfSetsView< COL_TYPE, INDEX_TYPE, BUFFER_TYPE >;

  /// An alias for the non const index type.
  using typename ParentClass::INDEX_TYPE_NC;

  using typename ParentClass::SIZE_TYPE;

public:
  static_assert( std::is_integral< COL_TYPE >::value, "COL_TYPE must be integral." );
  static_assert( std::is_integral< INDEX_TYPE >::value, "INDEX_TYPE must be integral." );
  static_assert( std::numeric_limits< INDEX_TYPE >::max() >= std::numeric_limits< COL_TYPE >::max(),
                 "INDEX_TYPE must be able to hold values at least as large as COL_TYPE." );

  /// The integer type used to enumerate the columns.
  using ColType = COL_TYPE;
  using typename ParentClass::IndexType;

  /**
   * @name Constructors, destructor and assignment operators
   */
  ///@{

  /**
   * @brief A constructor to create an uninitialized SparsityPatternView.
   * @note An uninitialized SparsityPatternView should not be used until it is assigned to.
   */
  SparsityPatternView() = default;

  /**
   * @brief Default copy constructor.
   * @note The copy constructor will trigger the copy constructor for @tparam BUFFER_TYPE
   */
  inline
  SparsityPatternView( SparsityPatternView const & ) = default;

  /**
   * @brief Move constructor.
   * @param src The SparsityPatternView to move from.
   */
  inline
  SparsityPatternView( SparsityPatternView && src ):
    ParentClass( std::move( src ) ),
    m_numCols( src.m_numCols )
  { src.m_numCols = 0; }

  /**
   * @brief Construct a new CRSMatrixView from the given buffers.
   * @param nRows The number of rows.
   * @param nCols The number of columns
   * @param offsets The offsets buffer, of size @p nRows + 1.
   * @param nnz The buffer containing the number of non zeros in each row, of size @p nRows.
   * @param columns The columns buffer, of size @p offsets[ nRows ].
   */
  LVARRAY_HOST_DEVICE constexpr inline
  SparsityPatternView( INDEX_TYPE const nRows,
                       INDEX_TYPE const nCols,
                       BUFFER_TYPE< INDEX_TYPE > const & offsets,
                       BUFFER_TYPE< SIZE_TYPE > const & nnz,
                       BUFFER_TYPE< COL_TYPE > const & columns ):
    ParentClass( nRows, offsets, nnz, columns ),
    m_numCols( nCols )
  {}

  /**
   * @brief Default copy assignment operator, this does a shallow copy.
   * @return *this.
   */
  inline
  SparsityPatternView & operator=( SparsityPatternView const & ) = default;

  /**
   * @brief Move assignment operator, this does a shallow copy.
   * @param src The SparsityPatternView to move from.
   * @return *this.
   */
  inline
  SparsityPatternView & operator=( SparsityPatternView && src )
  {
    ParentClass::operator=( std::move( src ) );
    m_numCols = src.m_numCols;
    src.m_numCols = 0;
    return *this;
  }

  ///@}

  /**
   * @name SparsityPatternView creation methods
   */
  ///@{


  /**
   * @return A new SparsityPatternView< COL_TYPE, INDEX_TYPE const >.
   */
  LVARRAY_HOST_DEVICE constexpr inline
  SparsityPatternView< COL_TYPE, INDEX_TYPE const, BUFFER_TYPE >
  toView() const
  {
    return SparsityPatternView< COL_TYPE, INDEX_TYPE const, BUFFER_TYPE >( numRows(),
                                                                           numColumns(),
                                                                           this->m_offsets,
                                                                           this->m_sizes,
                                                                           this->m_values );
  }

  /**
   * @return A new SparsityPatternView< COL_TYPE const, INDEX_TYPE const >.
   */
  LVARRAY_HOST_DEVICE constexpr inline
  SparsityPatternView< COL_TYPE const, INDEX_TYPE const, BUFFER_TYPE >
  toViewConst() const
  {
    return SparsityPatternView< COL_TYPE const, INDEX_TYPE const, BUFFER_TYPE >( numRows(),
                                                                                 numColumns(),
                                                                                 this->m_offsets,
                                                                                 this->m_sizes,
                                                                                 this->m_values );
  }

  ///@}

  /**
   * @name Attribute querying methods
   */
  ///@{

  /**
   * @return Return the number of rows in the matrix.
   */
  LVARRAY_HOST_DEVICE constexpr inline
  INDEX_TYPE_NC numRows() const
  { return ParentClass::size(); }

  /**
   * @return Return the number of columns in the matrix.
   */
  LVARRAY_HOST_DEVICE constexpr inline
  INDEX_TYPE_NC numColumns() const
  { return m_numCols; }

  /**
   * @return Return the total number of non zero entries in the matrix.
   */
  LVARRAY_HOST_DEVICE inline
  INDEX_TYPE_NC numNonZeros() const
  {
    INDEX_TYPE_NC nnz = 0;
    for( INDEX_TYPE_NC row = 0; row < numRows(); ++row )
    {
      nnz += numNonZeros( row );
    }

    return nnz;
  }

  /**
   * @return Return the total number of non zero entries in the given row.
   * @param row the row to query.
   */
  LVARRAY_HOST_DEVICE constexpr inline
  INDEX_TYPE_NC numNonZeros( INDEX_TYPE const row ) const
  { return ParentClass::sizeOfSet( row ); }

  /**
   * @return Return the total number of non zero entries able to be stored without a reallocation.
   */
  LVARRAY_HOST_DEVICE constexpr inline
  INDEX_TYPE_NC nonZeroCapacity() const
  { return ParentClass::valueCapacity(); }

  /**
   * @return Return the total number of non zero entries able to be stored in a given row without increasing its
   * capacity.
   * @param row the row to query.
   */
  LVARRAY_HOST_DEVICE constexpr inline
  INDEX_TYPE_NC nonZeroCapacity( INDEX_TYPE const row ) const
  { return ParentClass::capacityOfSet( row ); }

  /**
   * @return Return true iff the matrix is all zeros.
   */
  LVARRAY_HOST_DEVICE inline
  bool empty() const
  { return numNonZeros() == 0; }

  /**
   * @return Return true iff the given row is all zeros.
   * @param row the row to query.
   */
  LVARRAY_HOST_DEVICE constexpr inline
  bool empty( INDEX_TYPE const row ) const
  { return numNonZeros( row ) == 0; }

  /**
   * @return Return true iff the given entry is zero.
   * @param row the row to query.
   * @param col the col to query.
   */
  LVARRAY_HOST_DEVICE inline
  bool empty( INDEX_TYPE const row, COL_TYPE const col ) const
  { return !ParentClass::contains( row, col ); }

  ///@}

  /**
   * @name Methods that provide access to the data
   */
  ///@{

  /**
   * @return Return an ArraySlice1d to the columns of the given row.
   * @param row the row to access.
   */
  LVARRAY_HOST_DEVICE constexpr inline
  ArraySlice< COL_TYPE const, 1, 0, INDEX_TYPE_NC >getColumns( INDEX_TYPE const row ) const
  { return (*this)[row]; }

//  /**
//   * @return Return a pointer to the array of offsets, this array has length numRows() + 1.
//   */
//  LVARRAY_HOST_DEVICE constexpr inline
//  INDEX_TYPE const * getOffsets() const LVARRAY_RESTRICT_THIS
//  { return this->m_offsets.data(); }

  LVARRAY_HOST_DEVICE constexpr inline
<<<<<<< HEAD
  INDEX_TYPE const * getOffsets() const
  { return this->m_offsets.data(); }
=======
  COL_TYPE const * getColumns() const LVARRAY_RESTRICT_THIS
  {
    return this->getValues();
  }

  using ParentClass::getSizes;
>>>>>>> f5da8709

  ///@}

  /**
   * @name Methods that insert or remove entries from a row.
   */
  ///@{

  /**
   * @brief Insert a non-zero entry at the given position.
   * @param row the row to insert in.
   * @param col the column to insert.
   * @return True iff the column was inserted (the entry was zero before).
   * @pre Since the SparsityPatternView can't do reallocation or shift the offsets it is
   *       up to the user to ensure that the given row has enough space for the new entries.
   */
  LVARRAY_HOST_DEVICE inline
  bool insertNonZero( INDEX_TYPE const row, COL_TYPE const col ) const
  {
    ARRAYOFARRAYS_CHECK_BOUNDS( row );
    SPARSITYPATTERN_COLUMN_CHECK( col );
    return ParentClass::insertIntoSet( row, col );
  }

  /**
   * @tparam ITER An iterator type.
   * @brief Inserts multiple non-zero entries into the given row.
   * @param row The row to insert into.
   * @param first An iterator to the first column to insert.
   * @param last An iterator to the end of the columns to insert.
   * @return The number of columns inserted.
   * @pre The columns to insert [ @p first, @p last ) must be sorted and contain no duplicates.
   * @pre Since the SparsityPatternview can't do reallocation or shift the offsets it is
   *   up to the user to ensure that the given row has enough space for the new entries.
   */
  template< typename ITER >
  LVARRAY_HOST_DEVICE inline
  INDEX_TYPE_NC insertNonZeros( INDEX_TYPE const row, ITER const first, ITER const last ) const
  {
    ARRAYOFARRAYS_CHECK_BOUNDS( row );

  #ifdef LVARRAY_BOUNDS_CHECK
    for( ITER iter = first; iter != last; ++iter )
    { SPARSITYPATTERN_COLUMN_CHECK( *iter ); }
  #endif

    return ParentClass::insertIntoSet( row, first, last );
  }

  /**
   * @brief Remove a non-zero entry at the given position.
   * @param row the row to remove from.
   * @param col the column to remove.
   * @return True iff the column was removed (the entry was non zero before).
   */
  LVARRAY_HOST_DEVICE inline
  bool removeNonZero( INDEX_TYPE const row, COL_TYPE const col ) const
  {
    ARRAYOFARRAYS_CHECK_BOUNDS( row );
    SPARSITYPATTERN_COLUMN_CHECK( col );
    return ParentClass::removeFromSet( row, col );
  }

  /**
   * @tparam ITER An iterator type.
   * @brief Remove multiple non-zero entries from the given row.
   * @param row The row to remove from.
   * @param first An iterator to the first column to remove.
   * @param last An iterator to the end of the columns to remove.
   * @return The number of columns removed.
   * @pre The columns to remove [ @p first, @p last ) must be sorted and contain no duplicates.
   */
  DISABLE_HD_WARNING
  template< typename ITER >
  LVARRAY_HOST_DEVICE inline
  INDEX_TYPE_NC removeNonZeros( INDEX_TYPE const row, ITER const first, ITER const last ) const
  {
    ARRAYOFARRAYS_CHECK_BOUNDS( row );

  #ifdef LVARRAY_BOUNDS_CHECK
    for( ITER iter = first; iter != last; ++iter )
    { SPARSITYPATTERN_COLUMN_CHECK( *iter ); }
  #endif

    return ParentClass::removeFromSet( row, first, last );
  }

  ///@}

  /**
   * @name Methods dealing with memory spaces
   */
  ///@{

  /**
   * @copydoc ArrayOfSets::move
   * @note This is just a wrapper around the ArrayOfSetsView method. The reason
   *   it isn't pulled in with a @c using statement is that it is detected using
   *   IS_VALID_EXPRESSION and this fails with NVCC.
   */
  void move( MemorySpace const space, bool const touch=true ) const
  { return ParentClass::move( space, touch ); }

  ///@}

protected:

  /**
   * @brief Protected constructor to be used by parent classes.
   * @note The unused boolean parameter is to distinguish this from the default constructor.
   */
  SparsityPatternView( bool ):
    ParentClass( true )
  {};

  /**
   * @brief Steal the resources of @p src, clearing it in the process.
   * @param src The SparsityPatternView to steal from.
   */
  void assimilate( SparsityPatternView && src )
  {
    ParentClass::free();
    *this = std::move( src );
  }

  /**
   * @tparam BUFFERS A variadic pack of buffer types.
   * @brief Resize the SparsityPattern to the given size.
   * @param nrows The number of rows in the matrix.
   * @param ncols The number of columns in the matrix.
   * @param initialRowCapacity The initial capacity of any newly created rows.
   * @param buffers A variadic pack of buffers to resize along with the columns.
   */
  template< class ... BUFFERS >
  void resize( INDEX_TYPE const nrows,
               INDEX_TYPE const ncols,
               INDEX_TYPE_NC initialRowCapacity,
               BUFFERS & ... buffers )
  {
    LVARRAY_ERROR_IF( !arrayManipulation::isPositive( nrows ), "nrows must be positive." );
    LVARRAY_ERROR_IF( !arrayManipulation::isPositive( ncols ), "ncols must be positive." );
    LVARRAY_ERROR_IF( ncols - 1 > std::numeric_limits< COL_TYPE >::max(),
                      "COL_TYPE must be able to hold the range of columns: [0, " << ncols - 1 << "]." );

    m_numCols = ncols;
    ParentClass::resizeImpl( nrows, initialRowCapacity, buffers ... );
  }

  /// The number of columns in the matrix.
  INDEX_TYPE_NC m_numCols;
};

} // namespace LvArray<|MERGE_RESOLUTION|>--- conflicted
+++ resolved
@@ -289,17 +289,17 @@
 //  { return this->m_offsets.data(); }
 
   LVARRAY_HOST_DEVICE constexpr inline
-<<<<<<< HEAD
+
   INDEX_TYPE const * getOffsets() const
   { return this->m_offsets.data(); }
-=======
-  COL_TYPE const * getColumns() const LVARRAY_RESTRICT_THIS
+
+  COL_TYPE const * getColumns() const
   {
     return this->getValues();
   }
 
   using ParentClass::getSizes;
->>>>>>> f5da8709
+
 
   ///@}
 
