--- conflicted
+++ resolved
@@ -104,10 +104,6 @@
    */
 #if ARRAY_BOUNDS_CHECK == 1
   template< int U=NDIM >
-<<<<<<< HEAD
-=======
-  //inline constexpr typename std::enable_if< U!=1, ArrayView<T,NDIM-1,INDEX_TYPE> const >::type
->>>>>>> 10264395
   inline typename std::enable_if< U!=1, ArrayView<T,NDIM-1,INDEX_TYPE> const >::type
   operator[](INDEX_TYPE const index) const
   {
@@ -116,10 +112,6 @@
   }
 
   template< int U=NDIM >
-<<<<<<< HEAD
-=======
-  //inline constexpr typename std::enable_if< U==1, T const & >::type
->>>>>>> 10264395
   inline typename std::enable_if< U==1, T const & >::type
   operator[](INDEX_TYPE const index) const
   {
@@ -128,10 +120,6 @@
   }
 #else
   template< int U=NDIM >
-<<<<<<< HEAD
-=======
-  //inline constexpr  typename std::enable_if< U >= 3, ArrayView<T,NDIM-1,INDEX_TYPE> const >::type
->>>>>>> 10264395
   inline typename std::enable_if< U >= 3, ArrayView<T,NDIM-1,INDEX_TYPE> const >::type
   operator[](INDEX_TYPE const index) const
   {
@@ -139,10 +127,6 @@
   }
 
   template< int U=NDIM >
-<<<<<<< HEAD
-=======
-  //inline constexpr typename std::enable_if< U==2, T const * restrict >::type
->>>>>>> 10264395
   inline typename std::enable_if< U==2, T const * restrict >::type
   operator[](INDEX_TYPE const index) const
   {
@@ -150,10 +134,7 @@
   }
 
   template< int U=NDIM >
-<<<<<<< HEAD
-=======
   //inline constexpr  typename std::enable_if< U==1, T const & >::type
->>>>>>> 10264395
   inline typename std::enable_if< U==1, T const & >::type
   operator[](INDEX_TYPE const index) const
   {
@@ -166,10 +147,6 @@
 
 #if ARRAY_BOUNDS_CHECK == 1
   template< int U=NDIM >
-<<<<<<< HEAD
-=======
-  //inline constexpr  typename std::enable_if< U!=1, ArrayView<T,NDIM-1,INDEX_TYPE> >::type
->>>>>>> 10264395
   inline typename std::enable_if< U!=1, ArrayView<T,NDIM-1,INDEX_TYPE> >::type
   operator[](INDEX_TYPE const index)
   {
@@ -178,10 +155,6 @@
   }
 
   template< int U=NDIM >
-<<<<<<< HEAD
-=======
-  //inline constexpr  typename std::enable_if< U==1, T & >::type
->>>>>>> 10264395
   inline typename std::enable_if< U==1, T & >::type
   operator[](INDEX_TYPE const index)
   {
@@ -190,10 +163,6 @@
   }
 #else
   template< int U=NDIM >
-<<<<<<< HEAD
-=======
-  //inline constexpr  typename std::enable_if< U>=3, ArrayView<T,NDIM-1,INDEX_TYPE> >::type
->>>>>>> 10264395
   inline typename std::enable_if< U>=3, ArrayView<T,NDIM-1,INDEX_TYPE> >::type
   operator[](INDEX_TYPE const index)
   {
@@ -201,10 +170,6 @@
   }
 
   template< int U=NDIM >
-<<<<<<< HEAD
-=======
-  //inline constexpr  typename std::enable_if< U==2, T * restrict >::type
->>>>>>> 10264395
   inline typename std::enable_if< U==2, T * restrict >::type
   operator[](INDEX_TYPE const index)
   {
@@ -212,10 +177,6 @@
   }
 
   template< int U=NDIM >
-<<<<<<< HEAD
-=======
-  //inline constexpr typename std::enable_if< U==1, T & >::type
->>>>>>> 10264395
   inline typename std::enable_if< U==1, T & >::type
   operator[](INDEX_TYPE const index)
   {
@@ -225,14 +186,12 @@
 #endif
 
   template< typename... INDICES >
-  //inline constexpr T & operator()( INDICES... indices ) const
   inline T & operator()( INDICES... indices ) const
   {
     return m_data[ linearIndex(indices...) ];
   }
 
   template< typename... INDICES >
-  //inline constexpr  INDEX_TYPE linearIndex( INDICES... indices ) const
   inline INDEX_TYPE linearIndex( INDICES... indices ) const
   {
     return index_helper<NDIM,INDICES...>::f(m_strides,indices...);
@@ -272,8 +231,7 @@
   template< typename INDEX, typename... REMAINING_INDICES >
   struct index_helper<1,INDEX,REMAINING_INDICES...>
   {
-    //inline constexpr  static INDEX_TYPE f( INDEX_TYPE const * const restrict dims,
-    inline static INDEX_TYPE f( INDEX_TYPE const * const restrict dims,
+    inline constexpr static INDEX_TYPE f( INDEX_TYPE const * const restrict dims,
                                 INDEX index,
                                 REMAINING_INDICES... indices )
     {
@@ -329,10 +287,6 @@
    * This function simply returns a reference to the pointer deferenced using
    * index.
    */
-<<<<<<< HEAD
-=======
-  //inline constexpr T const & operator[]( INDEX_TYPE const index) const
->>>>>>> 10264395
   inline T const & operator[]( INDEX_TYPE const index) const
   {
 #if ARRAY_BOUNDS_CHECK == 1
@@ -341,10 +295,6 @@
     return m_data[index];
   }
 
-<<<<<<< HEAD
-=======
-  //inline constexpr T & operator[]( INDEX_TYPE const index)
->>>>>>> 10264395
   inline T & operator[]( INDEX_TYPE const index)
   {
 #if ARRAY_BOUNDS_CHECK == 1
