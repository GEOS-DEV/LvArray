/*
 *~~~~~~~~~~~~~~~~~~~~~~~~~~~~~~~~~~~~~~~~~~~~~~~~~~~~~~~~~~~~~~~~~~~~~~~~~~~
 * Copyright (c) 2018, Lawrence Livermore National Security, LLC.
 *
 * Produced at the Lawrence Livermore National Laboratory
 *
 * LLNL-CODE-746361
 *
 * All rights reserved. See COPYRIGHT for details.
 *
 * This file is part of the GEOSX Simulation Framework.
 *
 * GEOSX is a free software; you can redistribute it and/or modify it under
 * the terms of the GNU Lesser General Public License (as published by the
 * Free Software Foundation) version 2.1 dated February 1999.
 *~~~~~~~~~~~~~~~~~~~~~~~~~~~~~~~~~~~~~~~~~~~~~~~~~~~~~~~~~~~~~~~~~~~~~~~~~~~
 */

#ifndef ARRAYVIEW_HPP_
#define ARRAYVIEW_HPP_


#include "ArraySlice.hpp"
#include "ChaiVector.hpp"


namespace LvArray
{

template< typename T, int NDIM, typename INDEX_TYPE >
class Array;

template< typename T, int NDIM, typename INDEX_TYPE = std::int_fast32_t >
class ArrayView : public ArraySlice<T, NDIM, INDEX_TYPE >
{
public:

  using ArraySlice<T,NDIM,INDEX_TYPE>::m_data;
  using ArraySlice<T,NDIM,INDEX_TYPE>::m_dims;
  using ArraySlice<T,NDIM,INDEX_TYPE>::m_strides;

  using typename ArraySlice<T,NDIM,INDEX_TYPE>::size_type;

  using ArrayType = ChaiVector<T>;
  using pointer = T *;
  using const_pointer = T const *;
  using iterator = typename ArrayType::iterator;
  using const_iterator = typename ArrayType::const_iterator;

  ArrayView():
    ArraySlice<T,NDIM,INDEX_TYPE>( nullptr, m_dimsMem, m_stridesMem ),
    m_dimsMem{0},
    m_stridesMem{0},
    m_dataVector()
  {}

  //This triggers Chai::ManagedArray CC
  ArrayView( ArrayView const & source ):
    ArraySlice<T,NDIM,INDEX_TYPE>( nullptr, m_dimsMem, m_stridesMem ),
    m_dataVector(source.m_dataVector),
    m_singleParameterResizeIndex(source.m_singleParameterResizeIndex)
  {
    setDataPtr();
    setDims(source.m_dimsMem);
    setStrides(source.m_stridesMem);
  }

  template< typename U=T  >
  ArrayView( typename std::enable_if< std::is_same< Array<U,NDIM,INDEX_TYPE>,
                                                    Array<T,NDIM,INDEX_TYPE> >::value,
                                      Array<U,NDIM,INDEX_TYPE> >::type const & ):
    ArraySlice<T,NDIM,INDEX_TYPE>( nullptr, nullptr, nullptr )
  {
    static_assert( !std::is_same< Array<U,NDIM,INDEX_TYPE>, Array<T,NDIM,INDEX_TYPE> >::value, "construction of ArrayView from Array is not allowed");
  }

  ArrayView( ArrayView && source ):
    ArraySlice<T,NDIM,INDEX_TYPE>( nullptr, m_dimsMem, m_stridesMem ),
    m_dataVector( std::move( source.m_dataVector ) ),
    m_singleParameterResizeIndex( source.m_singleParameterResizeIndex )
  {
    setDataPtr();
    setDims(source.m_dimsMem);
    setStrides(source.m_stridesMem);

    source.m_dataVector.reset();
    source.setDataPtr();
  }

  ArrayView & operator=( ArrayView const & rhs )
  {
    m_dataVector = rhs.m_dataVector;
    m_singleParameterResizeIndex = rhs.m_singleParameterResizeIndex;
    setStrides( rhs.m_strides );
    setDims( rhs.m_dims );
    setDataPtr();
    return *this;
  }

  ArrayView & operator=( T const & rhs )
  {
    INDEX_TYPE const length = size();
    T* const data_ptr = data();
    for( INDEX_TYPE a = 0 ; a < length ; ++a )
    {
      data_ptr[a] = rhs;
    }
    return *this;
  }

  ArrayView & operator=( ArrayView && ) = delete;

  /**
   * User Defined Conversion operator to move from an ArrayView<T> to ArrayView<T const>
   */
   template< typename U = T >
   operator typename std::enable_if< !std::is_const<U>::value, ArrayView<T const,NDIM,INDEX_TYPE> const & >::type () const
   {
     return reinterpret_cast<ArrayView<T const,NDIM,INDEX_TYPE> const &>(*this);
   }

  /**
   * User Defined Conversion operator to move from an ArrayView<T,0> to T &
   */
  template< int U = NDIM,
    typename std::enable_if<U==0, int>::type = 0>
  inline
  operator T &()
  {
    return *m_data;
  }
  template< int U = NDIM,
    typename std::enable_if<U==0, int>::type = 0>
  inline
  operator T const &() const
  {
    return *m_data;
  }

  /**
   * User defined conversion to convert to a reduced dimension array. For example, converting from
   * a 2d array to a 1d array is valid if the last dimension of the 2d array is 1.
   */
  template< int U=NDIM >
  explicit
  operator typename std::enable_if< (U > 1), ArrayView<T, NDIM - 1, INDEX_TYPE>& >::type ()
  {
    GEOS_ERROR_IF( m_dimsMem[NDIM - 1] != 1,
                   "Array::operator ArrayView<T,NDIM-1,INDEX_TYPE> is only valid if last "
                   "dimension is equal to 1." );

    return static_cast<ArrayView<T, NDIM - 1, INDEX_TYPE>&>( *this );
  }

  INDEX_TYPE size() const
  {
#ifdef USE_ARRAY_BOUNDS_CHECK
    GEOS_ERROR_IF( size_helper<0>::f(m_dimsMem) != static_cast<INDEX_TYPE>(m_dataVector.size()), "Size mismatch" );
#endif
    return m_dataVector.size();
  }

  bool empty() const
  {
    return m_dataVector.empty();
  }

  T& front() 
  {
    return m_dataVector.front();
  }

  T const& front() const 
  { 
    return m_dataVector.front();
  }

  T& back()
  { 
    return m_dataVector.back();
  }

  T const& back() const
  { 
    return m_dataVector.back();
  }

  iterator begin() 
  {
    return m_dataVector.begin();
  }

  const_iterator begin() const 
  {
    return m_dataVector.begin();
  }

  iterator end() 
  {
    return m_dataVector.end();
  }

  const_iterator end() const 
  {
    return m_dataVector.end();
  }

    template< typename... INDICES >
  inline CONSTEXPRFUNC T & operator()( INDICES... indices ) const
  {
    return m_data[ linearIndex(indices...) ];
  }

  template< typename... INDICES >
  inline CONSTEXPRFUNC INDEX_TYPE linearIndex( INDICES... indices ) const
  {
#ifdef USE_ARRAY_BOUNDS_CHECK
    index_checker<NDIM, INDICES...>::f(m_dimsMem, indices...);
#endif
    return index_helper<NDIM,INDICES...>::f(m_stridesMem,indices...);
  }

  T * data() 
  {
    return m_dataVector.data();
  }

  T const * data() const 
  {
    return m_dataVector.data();
  }

  inline T const * data(INDEX_TYPE const index) const
  {
    ARRAY_SLICE_CHECK_BOUNDS( index );
    return &(m_dataVector[ index*m_stridesMem[0] ]);
  }

  inline T * data(INDEX_TYPE const index)
  {
    ARRAY_SLICE_CHECK_BOUNDS( index );
    return &(m_dataVector[ index*m_stridesMem[0] ]);
  }

  void copy( INDEX_TYPE const destIndex, INDEX_TYPE const sourceIndex )
  {
    ARRAY_SLICE_CHECK_BOUNDS( destIndex );
    ARRAY_SLICE_CHECK_BOUNDS( sourceIndex );

    INDEX_TYPE const stride0 = m_stridesMem[0];
    T * const dest = data(destIndex);
    T const * const source = data(sourceIndex);
    
    for ( INDEX_TYPE i = 0; i < stride0; ++i )
    {
      dest[i] = source[i];
    }
  }

<<<<<<< HEAD
#endif

// always return an ArrayView into the slice, even when range checking is off (sometimes useful to have the dimension)
  template< typename... INDICES >
  inline typename std::enable_if< sizeof...(INDICES) <= NDIM, ArrayView<T,NDIM-sizeof...(INDICES),INDEX_TYPE> const >::type
  slice( INDICES... indices ) const
  {
    constexpr int N = sizeof...(indices);
    return ArrayView<T,NDIM-N,INDEX_TYPE>( &(m_data[ linearIndex(indices...) ] ), m_dims+N, m_strides+N );
  }
  // always return an ArrayView into the slice, even when range checking is off (sometimes useful to have the dimension)
  template< typename... INDICES >
  inline typename std::enable_if< sizeof...(INDICES) <= NDIM, ArrayView<T,NDIM-sizeof...(INDICES),INDEX_TYPE> >::type
  slice( INDICES... indices )
  {
    constexpr int N = sizeof...(indices);
    return ArrayView<T,NDIM-N,INDEX_TYPE>( &(m_data[ linearIndex(indices...) ] ), m_dims+N, m_strides+N );
  }

  template< typename... INDICES >
  //inline constexpr T & operator()( INDICES... indices ) const
  inline T & operator()( INDICES... indices ) const
=======
  INDEX_TYPE size( int dim ) const
>>>>>>> 67199602
  {
    return m_dimsMem[dim];
  }

<<<<<<< HEAD
  template< typename... INDICES >
  //inline constexpr  INDEX_TYPE linearIndex( INDICES... indices ) const
  inline typename std::enable_if<sizeof...(INDICES) <= NDIM, INDEX_TYPE>::type
  linearIndex( INDICES... indices ) const
  {
    return index_helper<sizeof...(indices),INDICES...>::f(m_strides,indices...);
=======
  inline INDEX_TYPE const * dims() const
  {
    return m_dimsMem;
>>>>>>> 67199602
  }

  inline INDEX_TYPE const * strides() const
  {
    return m_stridesMem;
  }

  friend std::ostream& operator<< (std::ostream& stream, ArrayView const & array )
  {
    T const * const data_ptr = array.data();
    stream<<"{ "<< data_ptr[0];
    for( INDEX_TYPE a=1 ; a<array.size() ; ++a )
    {
      stream<<", "<< data_ptr[a];
    }
    stream<<" }";
    return stream;
  }

protected:

  void setDataPtr()
  {
    T*& dataPtr = const_cast<T*&>(this->m_data);
    dataPtr = m_dataVector.data() ;
  }

  void setDims( INDEX_TYPE const dims[NDIM] )
  {
    for( int a=0 ; a<NDIM ; ++a )
    {
      this->m_dimsMem[a] = dims[a];
    }
  }

  void setStrides( INDEX_TYPE const strides[NDIM] )
  {
    for( int a=0 ; a<NDIM ; ++a )
    {
      this->m_stridesMem[a] = strides[a];
    }
  }

  template< int DIM, typename INDEX, typename... REMAINING_INDICES >
  struct index_helper
  {
    inline CONSTEXPRFUNC static INDEX_TYPE f( INDEX_TYPE const * const restrict strides,
                                INDEX index, REMAINING_INDICES... indices )
    {
      return index*strides[0] + index_helper<DIM-1,REMAINING_INDICES...>::f(strides+1,indices...);
    }
  };

  template< typename INDEX, typename... REMAINING_INDICES >
  struct index_helper<1,INDEX,REMAINING_INDICES...>
  {
<<<<<<< HEAD
    //inline constexpr  static INDEX_TYPE f( INDEX_TYPE const * const restrict dims,
    inline static INDEX_TYPE f( INDEX_TYPE const * const restrict strides,
                                INDEX index,
                                REMAINING_INDICES... indices )
=======
    inline CONSTEXPRFUNC static INDEX_TYPE f( INDEX_TYPE const * const restrict,
                                INDEX index )
>>>>>>> 67199602
    {
      return index*strides[0];
    }
  };

  #ifdef USE_ARRAY_BOUNDS_CHECK
  template< int DIM, typename INDEX, typename... REMAINING_INDICES >
  struct index_checker
  {
    inline static void f( INDEX_TYPE const * const restrict dims,
                                        INDEX index, REMAINING_INDICES... indices )
    {
      GEOS_ERROR_IF( index < 0 || index > dims[0], "index=" << index << ", m_dims[" <<
                     (NDIM - DIM) << "]=" << dims[0] );
      index_checker<DIM-1,REMAINING_INDICES...>::f(dims + 1,indices...);
    }
  };

  template< typename INDEX, typename... REMAINING_INDICES >
  struct index_checker<1,INDEX,REMAINING_INDICES...>
  {
    inline static void f( INDEX_TYPE const * const restrict dims,
                                              INDEX index )
    {
      GEOS_ERROR_IF( index < 0 || index > dims[0], "index=" << index << ", m_dims[" <<
                     (NDIM - 1) << "]=" << dims[0] );
    }
  };
#endif

  template< int DIM >
  struct size_helper
  {
    template< int INDEX=DIM >
    CONSTEXPRFUNC static typename std::enable_if<INDEX!=NDIM-1,INDEX_TYPE>::type
    f( INDEX_TYPE const * const restrict dims )
    {
      return dims[INDEX] * size_helper<INDEX+1>::f(dims);
    }

    template< int INDEX=DIM >
    CONSTEXPRFUNC static typename std::enable_if<INDEX==NDIM-1,INDEX_TYPE>::type
    f( INDEX_TYPE const * const restrict dims )
    {
      return dims[INDEX];
    }

  };

  INDEX_TYPE m_dimsMem[NDIM];

  INDEX_TYPE m_stridesMem[NDIM];

  ArrayType m_dataVector;

  int m_singleParameterResizeIndex = 0;
};

} /* namespace LvArray */

#endif /* ARRAYVIEW_HPP_ */<|MERGE_RESOLUTION|>--- conflicted
+++ resolved
@@ -40,6 +40,10 @@
   using ArraySlice<T,NDIM,INDEX_TYPE>::m_strides;
 
   using typename ArraySlice<T,NDIM,INDEX_TYPE>::size_type;
+
+  using ArraySlice<T,NDIM,INDEX_TYPE>::size;
+  using ArraySlice<T,NDIM,INDEX_TYPE>::dims;
+  using ArraySlice<T,NDIM,INDEX_TYPE>::strides;
 
   using ArrayType = ChaiVector<T>;
   using pointer = T *;
@@ -120,24 +124,6 @@
    }
 
   /**
-   * User Defined Conversion operator to move from an ArrayView<T,0> to T &
-   */
-  template< int U = NDIM,
-    typename std::enable_if<U==0, int>::type = 0>
-  inline
-  operator T &()
-  {
-    return *m_data;
-  }
-  template< int U = NDIM,
-    typename std::enable_if<U==0, int>::type = 0>
-  inline
-  operator T const &() const
-  {
-    return *m_data;
-  }
-
-  /**
    * User defined conversion to convert to a reduced dimension array. For example, converting from
    * a 2d array to a 1d array is valid if the last dimension of the 2d array is 1.
    */
@@ -257,55 +243,6 @@
     }
   }
 
-<<<<<<< HEAD
-#endif
-
-// always return an ArrayView into the slice, even when range checking is off (sometimes useful to have the dimension)
-  template< typename... INDICES >
-  inline typename std::enable_if< sizeof...(INDICES) <= NDIM, ArrayView<T,NDIM-sizeof...(INDICES),INDEX_TYPE> const >::type
-  slice( INDICES... indices ) const
-  {
-    constexpr int N = sizeof...(indices);
-    return ArrayView<T,NDIM-N,INDEX_TYPE>( &(m_data[ linearIndex(indices...) ] ), m_dims+N, m_strides+N );
-  }
-  // always return an ArrayView into the slice, even when range checking is off (sometimes useful to have the dimension)
-  template< typename... INDICES >
-  inline typename std::enable_if< sizeof...(INDICES) <= NDIM, ArrayView<T,NDIM-sizeof...(INDICES),INDEX_TYPE> >::type
-  slice( INDICES... indices )
-  {
-    constexpr int N = sizeof...(indices);
-    return ArrayView<T,NDIM-N,INDEX_TYPE>( &(m_data[ linearIndex(indices...) ] ), m_dims+N, m_strides+N );
-  }
-
-  template< typename... INDICES >
-  //inline constexpr T & operator()( INDICES... indices ) const
-  inline T & operator()( INDICES... indices ) const
-=======
-  INDEX_TYPE size( int dim ) const
->>>>>>> 67199602
-  {
-    return m_dimsMem[dim];
-  }
-
-<<<<<<< HEAD
-  template< typename... INDICES >
-  //inline constexpr  INDEX_TYPE linearIndex( INDICES... indices ) const
-  inline typename std::enable_if<sizeof...(INDICES) <= NDIM, INDEX_TYPE>::type
-  linearIndex( INDICES... indices ) const
-  {
-    return index_helper<sizeof...(indices),INDICES...>::f(m_strides,indices...);
-=======
-  inline INDEX_TYPE const * dims() const
-  {
-    return m_dimsMem;
->>>>>>> 67199602
-  }
-
-  inline INDEX_TYPE const * strides() const
-  {
-    return m_stridesMem;
-  }
-
   friend std::ostream& operator<< (std::ostream& stream, ArrayView const & array )
   {
     T const * const data_ptr = array.data();
@@ -326,19 +263,19 @@
     dataPtr = m_dataVector.data() ;
   }
 
-  void setDims( INDEX_TYPE const dims[NDIM] )
+  void setDims( INDEX_TYPE const newdims[NDIM] )
   {
     for( int a=0 ; a<NDIM ; ++a )
     {
-      this->m_dimsMem[a] = dims[a];
-    }
-  }
-
-  void setStrides( INDEX_TYPE const strides[NDIM] )
+      this->m_dimsMem[a] = newdims[a];
+    }
+  }
+
+  void setStrides( INDEX_TYPE const newstrides[NDIM] )
   {
     for( int a=0 ; a<NDIM ; ++a )
     {
-      this->m_stridesMem[a] = strides[a];
+      this->m_stridesMem[a] = newstrides[a];
     }
   }
 
@@ -355,17 +292,10 @@
   template< typename INDEX, typename... REMAINING_INDICES >
   struct index_helper<1,INDEX,REMAINING_INDICES...>
   {
-<<<<<<< HEAD
-    //inline constexpr  static INDEX_TYPE f( INDEX_TYPE const * const restrict dims,
-    inline static INDEX_TYPE f( INDEX_TYPE const * const restrict strides,
-                                INDEX index,
-                                REMAINING_INDICES... indices )
-=======
     inline CONSTEXPRFUNC static INDEX_TYPE f( INDEX_TYPE const * const restrict,
                                 INDEX index )
->>>>>>> 67199602
-    {
-      return index*strides[0];
+    {
+      return index;
     }
   };
 
