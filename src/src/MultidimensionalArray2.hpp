--- conflicted
+++ resolved
@@ -69,17 +69,10 @@
    *
    * Base constructor that takes in raw data pointers, sets member pointers, and calculates stride.
    */
-<<<<<<< HEAD
   ArrayAccessor( T * const restrict inputData ):
     m_data(    inputData + 1 + 2*(*reinterpret_cast<integer_t* const restrict>(inputData)) ),
     m_lengths( reinterpret_cast<integer_t* const restrict>( inputData ) + 1 ),
     m_strides( reinterpret_cast<integer_t* const restrict >( inputData ) + 1 + *reinterpret_cast<integer_t* const restrict>(inputData)  )
-=======
-  explicit ArrayAccessor( T * const restrict inputData ):
-    m_data(    inputData + 1 + 2*(*reinterpret_cast<integer_t*>(inputData)) ),
-    m_lengths( reinterpret_cast<integer_t*>( inputData ) + 1 ),
-    m_strides( reinterpret_cast<integer_t*>( inputData ) + 1 + *reinterpret_cast<integer_t*>(inputData)  )
->>>>>>> 94df7fd3
   {}
 
 
