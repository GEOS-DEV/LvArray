/*
 *~~~~~~~~~~~~~~~~~~~~~~~~~~~~~~~~~~~~~~~~~~~~~~~~~~~~~~~~~~~~~~~~~~~~~~~~~~~
 * Copyright (c) 2018, Lawrence Livermore National Security, LLC.
 *
 * Produced at the Lawrence Livermore National Laboratory
 *
 * LLNL-CODE-746361
 *
 * All rights reserved. See COPYRIGHT for details.
 *
 * This file is part of the GEOSX Simulation Framework.
 *
 * GEOSX is a free software; you can redistribute it and/or modify it under
 * the terms of the GNU Lesser General Public License (as published by the
 * Free Software Foundation) version 2.1 dated February 1999.
 *~~~~~~~~~~~~~~~~~~~~~~~~~~~~~~~~~~~~~~~~~~~~~~~~~~~~~~~~~~~~~~~~~~~~~~~~~~~
 */

/*
 * ArrayWrapper.hpp
 *
 *  Created on: Jul 30, 2016
 *      Author: rrsettgast
 */

#ifndef MANAGED_ARRAY_HPP_
#define MANAGED_ARRAY_HPP_

#ifdef __clang__
#define restrict __restrict__
#define restrict_this
#elif __GNUC__
#define restrict __restrict__
#define restrict_this __restrict__
#endif

#include <iostream>
#include <limits>
#include <vector>
#include <iterator>
//#include <utility>

#include "../../../core/src/codingUtilities/static_if.hpp"
#include "../../../core/src/common/Logger.hpp"
#include "ArrayView.hpp"
#include "ChaiVector.hpp"


template< typename T >
struct is_integer
{
  constexpr static bool value = std::is_same<T,int>::value ||
                                std::is_same<T,unsigned int>::value ||
                                std::is_same<T,long int>::value ||
                                std::is_same<T,unsigned long int>::value ||
                                std::is_same<T,long long int>::value ||
                                std::is_same<T,unsigned long long int>::value;
};


namespace multidimensionalArray
{

#pragma GCC diagnostic push
#pragma GCC diagnostic ignored "-Wsign-compare"


template< typename RTYPE, typename T >
inline typename std::enable_if< std::is_unsigned<T>::value && std::is_signed<RTYPE>::value, RTYPE >::type
integer_conversion( T input )
{
  static_assert( std::numeric_limits<T>::is_integer, "input is not an integer type" );
  static_assert( std::numeric_limits<RTYPE>::is_integer, "requested conversion is not an integer type" );

  if( input > std::numeric_limits<RTYPE>::max()  )
  {
    abort();
  }
  return static_cast<RTYPE>(input);
}

template< typename RTYPE, typename T >
inline typename std::enable_if< std::is_signed<T>::value && std::is_unsigned<RTYPE>::value, RTYPE >::type
integer_conversion( T input )
{
  static_assert( std::numeric_limits<T>::is_integer, "input is not an integer type" );
  static_assert( std::numeric_limits<RTYPE>::is_integer, "requested conversion is not an integer type" );

  if( input > std::numeric_limits<RTYPE>::max() ||
      input < 0 )
  {
    abort();
  }
  return static_cast<RTYPE>(input);
}


template< typename RTYPE, typename T >
inline typename std::enable_if< ( std::is_signed<T>::value && std::is_signed<RTYPE>::value ) ||
                         ( std::is_unsigned<T>::value && std::is_unsigned<RTYPE>::value ), RTYPE >::type
integer_conversion( T input )
{
  static_assert( std::numeric_limits<T>::is_integer, "input is not an integer type" );
  static_assert( std::numeric_limits<RTYPE>::is_integer, "requested conversion is not an integer type" );

  if( input > std::numeric_limits<RTYPE>::max() ||
      input < std::numeric_limits<RTYPE>::lowest() )
  {
    abort();
  }
  return static_cast<RTYPE>(input);
}



#pragma GCC diagnostic pop

template< typename T, int NDIM, typename INDEX_TYPE=std::int_fast32_t > class ManagedArray;

namespace detail
{
template<typename>
struct is_array : std::false_type {};

template< typename T, int NDIM, typename INDEX_TYPE >
struct is_array< multidimensionalArray::ManagedArray<T,NDIM,INDEX_TYPE> > : std::true_type{};
}


template< typename T, int NDIM, typename INDEX_TYPE >
class ManagedArray
{
public:
  using ArrayType = ChaiVector<T>;

  using value_type = T;
  using index_type = INDEX_TYPE;
  using iterator = typename ArrayType::iterator;
  using const_iterator = typename ArrayType::const_iterator;


  using pointer = T*;
  using const_pointer = T const *;
  using reference = T&;
  using const_reference = T const &;

  using size_type = INDEX_TYPE;

  using isArray = std::true_type;

  inline ManagedArray():
    m_dataVector(),
    m_data(nullptr),
    m_dims{0},
    m_strides{0},
    m_singleParameterResizeIndex(0)
  {
    CalculateStrides();
  }

  template< typename... DIMS >
  inline explicit ManagedArray( DIMS... dims ):
    m_dataVector(),
    m_data(),
    m_dims{ static_cast<INDEX_TYPE>(dims) ...},
    m_strides(),
    m_singleParameterResizeIndex(0)
  {
    static_assert( is_integer<INDEX_TYPE>::value, "Error: std::is_integral<INDEX_TYPE> is false" );
    static_assert( sizeof ... (DIMS) == NDIM, "Error: calling ManagedArray::ManagedArray with incorrect number of arguments.");
    static_assert( check_dim_type<0, DIMS...>::value, "arguments to constructor of geosx::ManagedArray( DIMS... dims ) are incompatible with INDEX_TYPE" );
    CalculateStrides();

    resize();
  }

  ManagedArray( ManagedArray const & source ):
    m_dataVector(source.m_dataVector),
    m_data(m_dataVector.data()),
    m_dims(),
    m_strides(),
    m_singleParameterResizeIndex(source.m_singleParameterResizeIndex)
  {
    for( int a=0 ; a<NDIM ; ++a )
    {
      m_dims[a]     = source.m_dims[a];
      m_strides[a]  = source.m_strides[a];
    }
  }

  ManagedArray( ManagedArray&& source ):
    m_dataVector(std::move(source.m_dataVector)),
    m_data(m_dataVector.data()),
    m_dims(),
    m_strides(),
    m_singleParameterResizeIndex(source.m_singleParameterResizeIndex)
  {
    for( int a=0 ; a<NDIM ; ++a )
    {
      m_dims[a] = source.m_dims[a];
      m_strides[a] = source.m_strides[a];
    }

    source.clear();
  }

  operator ArrayView<T const,NDIM,INDEX_TYPE>() const
  {
    return ArrayView<T const,NDIM,INDEX_TYPE>( const_cast<T const *>(m_data),
                                               m_dims,
                                               m_strides );
  }

  operator ArrayView<T,NDIM,INDEX_TYPE>()
  {
    return ArrayView<T,NDIM,INDEX_TYPE>( m_data,
                                               m_dims,
                                               m_strides );
  }


  ManagedArray & operator=( ManagedArray const & source )
  {
    return this->operator=(source.deepCopy());
  }

  ManagedArray & operator=( ManagedArray&& source )
  {
    m_dataVector = std::move(source.m_dataVector);
    m_data = m_dataVector.data();
    m_singleParameterResizeIndex = source.m_singleParameterResizeIndex;

    for( int a=0 ; a<NDIM ; ++a )
    {
      m_dims[a]     = source.m_dims[a];
      m_strides[a]  = source.m_strides[a];
    }

    source.clear();
    return *this;
  }

  ManagedArray & operator=( T const & rhs )
  {
    INDEX_TYPE const length = size();
    for( INDEX_TYPE a=0 ; a<length ; ++a )
    {
      m_data[a] = rhs;
    }
    return *this;
  }


  void CalculateStrides()
  {
    m_strides[NDIM-1] = 1;
    for( int a=NDIM-2 ; a>=0 ; --a )
    {
      m_strides[a] = m_dims[a+1] * m_strides[a+1];
    }
  }

  template<typename U=T>
  typename std::enable_if< !detail::is_array<U>::value && !std::is_same<std::string, U>::value, ManagedArray >::type 
  deepCopy() const
  {
    return ManagedArray(m_dataVector.deep_copy(), m_dims, m_singleParameterResizeIndex);
  }

  template<typename U=T>
  typename std::enable_if< detail::is_array<U>::value, ManagedArray >::type 
  deepCopy() const
  {
    ManagedArray copy(m_dataVector.deep_copy(), m_dims, m_singleParameterResizeIndex);

    const T* data_ptr = data(); 
    T* copy_data_ptr = copy.data();
    for (size_type i = 0; i < copy.size(); ++i)
    {
      new (copy_data_ptr + i) T(data_ptr[i].deepCopy());
    }

    return copy;
  }

  template<typename U=T>
  typename std::enable_if< std::is_same<std::string, U>::value, ManagedArray >::type 
  deepCopy() const
  {
    ManagedArray copy(m_dataVector.deep_copy(), m_dims, m_singleParameterResizeIndex);

    const T* data_ptr = data(); 
    T* copy_data_ptr = copy.data();
    for (size_type i = 0; i < copy.size(); ++i)
    {
      new (copy_data_ptr + i) T(data_ptr[i]);
    }

    return copy;
  }

  bool isCopy() const
  { return m_dataVector.isCopy(); }

  /**
   * \defgroup stl container interface
   * @{
   */


  void resize( int const numDims, INDEX_TYPE const * const dims )
  {
    if( numDims != NDIM )
    {
      abort();
    }

    INDEX_TYPE length = 1;

    for( int i=0 ; i<NDIM ; ++i )
    {
      m_dims[i] = dims[i];
    }

    CalculateStrides();
    resize();
  }

  void resize( int const numDims, INDEX_TYPE * const dims )
  {
    resize( numDims, const_cast<INDEX_TYPE const *>(dims) );
  }



  template< typename... DIMS >
  void resize( DIMS... newdims )
  {
    static_assert( sizeof ... (DIMS) == NDIM,
                   "Error: calling template< typename... DIMS > ManagedArray::resize(DIMS...newdims) with incorrect number of arguments.");
    static_assert( check_dim_type<0,DIMS...>::value, "arguments to ManagedArray::resize(DIMS...newdims) are incompatible with INDEX_TYPE" );

    INDEX_TYPE length = 1;

    dim_unpack<0,DIMS...>::f( m_dims, newdims...);
    CalculateStrides();
    resize();
  }


  void resize(int n_dims, long long const * const dims)
  {
    if ( n_dims != NDIM )
    {
      GEOS_ERROR("Dimensions mismatch: " << n_dims << " != " << NDIM);
    }

    for (int i = 0; i < NDIM; i++)
    {
      m_dims[i] = integer_conversion<INDEX_TYPE>(dims[i]);
    }

    CalculateStrides();
    resize();
  }

  template< typename TYPE >
  void resize( TYPE newdim )
  {
    static_assert( is_valid_indexType<TYPE>::value, "arguments to ManagedArray::resize(DIMS...newdims) are incompatible with INDEX_TYPE" );

    m_dims[m_singleParameterResizeIndex] = newdim;
    CalculateStrides();
    resize();
  }


  void reserve( INDEX_TYPE newLength )
  {
    m_dataVector.reserve(newLength);
    m_data = m_dataVector.data();
  }



#pragma GCC diagnostic push
#pragma GCC diagnostic ignored "-Wsign-compare"

  /**
   * @return total length of the array across all dimensions
   */
  INDEX_TYPE size() const
  {
    INDEX_TYPE length = 1;
    for( int dim = 0; dim < NDIM; ++dim )
    {
      length *= m_dims[dim];
    }

    assert( length == m_dataVector.size() );
    return length;
  }


  /**
   *
   * @param dim dimension for which the size is requested
   * @return length of a single dimensions specified by dim
   *
   */
  INDEX_TYPE size( int dim ) const
  { return m_dims[dim]; }

  INDEX_TYPE capacity() const
  { return m_dataVector.capacity(); }
  
#pragma GCC diagnostic pop

  int numDimensions() const
  { return NDIM; }

  bool empty() const
  { return size() == 0; }

  void clear()
  {
    m_dataVector.clear();
    m_data = nullptr;
<<<<<<< HEAD

    for( int i = 0; i < NDIM; ++i )
    {
      m_dims[i] = 1;
    }
    m_dims[getSingleParameterResizeIndex()] = 0;
=======
    for( int i=0 ; i<NDIM ; ++i )
    {
      m_dims[i] = 0;
    }
  }

  template< int U=NDIM >
  inline typename std::enable_if< U==1, void >::type
  erase( iterator index )
  {
    dataVector.erase( index ) ;
    m_data = dataVector.data();
    --m_dims[0];
>>>>>>> be3295d7
  }


  reference       front()       { return m_dataVector.front(); }
  const_reference front() const { return m_dataVector.front(); }

  reference       back()       { return m_dataVector.back(); }
  const_reference back() const { return m_dataVector.back(); }

  T *       data()       {return m_data;}
  T const * data() const {return m_data;}



  inline T const *
  data(INDEX_TYPE const index) const
  {
    return &(m_data[ index*m_strides[0] ]);
  }

  inline T *
  data(INDEX_TYPE const index)
  {
    return &(m_data[ index*m_strides[0] ]);
  }

  iterator begin() {return m_dataVector.begin();}
  const_iterator begin() const {return m_dataVector.begin();}

  iterator end() {return m_dataVector.end();}
  const_iterator end() const {return m_dataVector.end();}

  template<int N=NDIM>
  typename std::enable_if< N==1, void >::type 
  push_back( T const & newValue )
  {
    m_dataVector.push_back(newValue);
    m_data = m_dataVector.data();
    m_dims[0] = integer_conversion<INDEX_TYPE>(m_dataVector.size());
  }

  template<int N=NDIM>
  typename std::enable_if< N==1, void >::type pop_back()
  {
    m_dataVector.pop_back();
    m_dims[0] = integer_conversion<INDEX_TYPE>(m_dataVector.size());
  }

  template<int N=NDIM, typename InputIt>
  typename std::enable_if< N==1, void >::type 
  insert(iterator pos, InputIt first, InputIt last)
  {
    m_dataVector.insert( pos, first, last );
    m_data = m_dataVector.data();
    m_dims[0] = integer_conversion<INDEX_TYPE>(m_dataVector.size());
  }

  template<int N=NDIM>
  typename std::enable_if< N==1, void >::type erase( iterator index )
  {
    m_dataVector.erase( index ) ;
    m_dims[0] = integer_conversion<INDEX_TYPE>(m_dataVector.size());
  }

  /**@}*/


  inline ArrayView<T,NDIM,INDEX_TYPE> View() const
  {
    return ArrayView<T,NDIM,INDEX_TYPE>(this->m_data,
                                        this->m_dims,
                                        this->m_strides);
  }

  inline ArrayView<T,NDIM,INDEX_TYPE> View()
  {
    return ArrayView<T,NDIM,INDEX_TYPE>(this->m_data,
                                        this->m_dims,
                                        this->m_strides);
  }

  /**
   * @param index index of the element in array to access
   * @return a reference to the member m_childInterface, which is of type
   * ArrayView<T,NDIM-1>.
   * This function sets the data pointer for m_childInterface.m_data to the
   * location corresponding to the input
   * parameter "index". Thus, the returned object has m_data pointing to the
   * beginning of the data associated with its
   * sub-array.
   */

#if ARRAY_BOUNDS_CHECK == 1
  template< int U=NDIM >
  inline  typename std::enable_if< U!=1, ArrayView<T,NDIM-1,INDEX_TYPE> const >::type
  operator[](INDEX_TYPE const index) const
  {
    assert( index < m_dims[0] );
    return ArrayView<T,NDIM-1,INDEX_TYPE>( &(m_data[ index*m_strides[0] ] ), m_dims+1, m_strides+1 );
  }

  template< int U=NDIM >
  inline typename std::enable_if< U==1, T const & >::type
  operator[](INDEX_TYPE const index) const
  {
    assert( index < m_dims[0] );
    return m_data[ index ];
  }
#else
  template< int U=NDIM >
  inline typename std::enable_if< U >= 3, ArrayView<T,NDIM-1,INDEX_TYPE> const >::type
  operator[](INDEX_TYPE const index) const
  {
    return ArrayView<T,NDIM-1,INDEX_TYPE>( &(m_data[ index*m_strides[0] ] ), m_dims+1, m_strides+1 );
  }

  template< int U=NDIM >
  inline typename std::enable_if< U==2, T const * restrict >::type
  operator[](INDEX_TYPE const index) const
  {
    return &(m_data[ index*m_strides[0] ]);
  }

  template< int U=NDIM >
  inline typename std::enable_if< U==1, T const & >::type
  operator[](INDEX_TYPE const index) const
  {
    return m_data[ index ];
  }

#endif



#if ARRAY_BOUNDS_CHECK == 1
  template< int U=NDIM >
  inline typename std::enable_if< U!=1, ArrayView<T,NDIM-1,INDEX_TYPE> >::type
  operator[](INDEX_TYPE const index)
  {
    assert( index < m_dims[0] );
    return ArrayView<T,NDIM-1,INDEX_TYPE>( &(m_data[ index*m_strides[0] ] ), m_dims+1, m_strides+1 );
  }

  template< int U=NDIM >
  inline typename std::enable_if< U==1, T & >::type
  operator[](INDEX_TYPE const index)
  {
    assert( index < m_dims[0] );
    return m_data[ index ];
  }
#else
  template< int U=NDIM >
  inline typename std::enable_if< U>=3, ArrayView<T,NDIM-1,INDEX_TYPE> >::type
  operator[](INDEX_TYPE const index)
  {
    return ArrayView<T,NDIM-1,INDEX_TYPE>( &(m_data[ index*m_strides[0] ] ), m_dims+1, m_strides+1 );
  }

  template< int U=NDIM >
  inline typename std::enable_if< U==2, T * restrict >::type
  operator[](INDEX_TYPE const index)
  {
    return &(m_data[ index*m_strides[0] ]);
  }

  template< int U=NDIM >
  inline typename std::enable_if< U==1, T & >::type
  operator[](INDEX_TYPE const index)
  {
    return m_data[ index ];
  }

#endif



  template< typename... DIMS >
  inline T & operator()( DIMS... dims ) const
  {
    return m_data[ linearIndex(dims...) ];
  }

  template< typename... DIMS >
  inline INDEX_TYPE linearIndex( DIMS... dims ) const
  {
    return index_helper<NDIM,DIMS...>::f(m_strides,dims...);
  }


  inline INDEX_TYPE const * dims() const
  {
    return m_dims;
  }

  inline INDEX_TYPE const * strides() const
  {
    return m_strides;
  }

  inline int getSingleParameterResizeIndex() const
  {
    return m_singleParameterResizeIndex;
  }

  inline void setSingleParameterResizeIndex( int const index )
  {
    m_singleParameterResizeIndex = index;
  }

private:
  ArrayType m_dataVector;

  /// pointer to beginning of data for this array, or sub-array.
  T * restrict m_data;

  /// pointer to array of length NDIM that contains the lengths of each array
  // dimension
  INDEX_TYPE m_dims[NDIM];

  INDEX_TYPE m_strides[NDIM];

  int m_singleParameterResizeIndex = 0;

  ManagedArray( ChaiVector<T>&& source, const INDEX_TYPE* dims, int resize_index ) :
    m_dataVector(std::move(source)),
    m_data(m_dataVector.data()),
    m_dims(),
    m_strides(),
    m_singleParameterResizeIndex(resize_index)
  {  
    for( int a=0 ; a<NDIM ; ++a )
    {
      m_dims[a] = dims[a];
    }

    CalculateStrides();
  }

  void resize()
  {
    INDEX_TYPE length = 1;
    for( int a=0 ; a<NDIM ; ++a )
    {
      length *= m_dims[a];
    }

    m_dataVector.resize( length );
    m_data = m_dataVector.data();
  }

  template< typename CANDIDATE_INDEX_TYPE >
  struct is_valid_indexType
  {
    constexpr static bool value = std::is_same<CANDIDATE_INDEX_TYPE,INDEX_TYPE>::value ||
                                  ( is_integer<CANDIDATE_INDEX_TYPE>::value &&
                                    ( sizeof(CANDIDATE_INDEX_TYPE)<=sizeof(INDEX_TYPE) ) );
  };


  template< int INDEX, typename DIM0, typename... DIMS >
  struct check_dim_type
  {
    constexpr static bool value =  is_valid_indexType<DIM0>::value && check_dim_type<INDEX+1, DIMS...>::value;
  };

  template< typename DIM0, typename... DIMS >
  struct check_dim_type<NDIM-1,DIM0,DIMS...>
  {
    constexpr static bool value = is_valid_indexType<DIM0>::value;
  };



  template< int DIM, typename INDEX, typename... REMAINING_INDICES >
  struct index_helper
  {
    inline constexpr static INDEX_TYPE f( INDEX_TYPE const * const restrict strides,
                                          INDEX index,
                                          REMAINING_INDICES... indices )
    {
      return index*strides[0] + index_helper<DIM-1,REMAINING_INDICES...>::f(strides+1,indices...);
    }
  };

  template< typename INDEX, typename... REMAINING_INDICES >
  struct index_helper<1,INDEX,REMAINING_INDICES...>
  {
    inline constexpr static INDEX_TYPE f( INDEX_TYPE const * const restrict dims,
                                          INDEX index,
                                          REMAINING_INDICES... indices )
    {
      return index;
    }
  };



  template< int INDEX, typename DIM0, typename... DIMS >
  struct dim_unpack
  {
    constexpr static void f( INDEX_TYPE m_dims[NDIM], DIM0 dim0, DIMS... dims )
    {
      m_dims[INDEX] = dim0;
      dim_unpack< INDEX+1, DIMS...>::f( m_dims, dims... );
    }
  };

  template< typename DIM0, typename... DIMS >
  struct dim_unpack<NDIM-1,DIM0,DIMS...>
  {
    constexpr static void f( INDEX_TYPE m_dims[NDIM], DIM0 dim0, DIMS... dims )
    {
      m_dims[NDIM-1] = dim0;
    }

  };

};

} /* namespace arraywrapper */

#endif /* SRC_COMPONENTS_CORE_SRC_ARRAY_MULTIDIMENSIONALARRAY_HPP_ */<|MERGE_RESOLUTION|>--- conflicted
+++ resolved
@@ -426,28 +426,12 @@
   {
     m_dataVector.clear();
     m_data = nullptr;
-<<<<<<< HEAD
 
     for( int i = 0; i < NDIM; ++i )
     {
       m_dims[i] = 1;
     }
     m_dims[getSingleParameterResizeIndex()] = 0;
-=======
-    for( int i=0 ; i<NDIM ; ++i )
-    {
-      m_dims[i] = 0;
-    }
-  }
-
-  template< int U=NDIM >
-  inline typename std::enable_if< U==1, void >::type
-  erase( iterator index )
-  {
-    dataVector.erase( index ) ;
-    m_data = dataVector.data();
-    --m_dims[0];
->>>>>>> be3295d7
   }
 
 
