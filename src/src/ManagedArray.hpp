/*
 * ArrayWrapper.hpp
 *
 *  Created on: Jul 30, 2016
 *      Author: rrsettgast
 */

#ifndef MANAGED_ARRAY_HPP_
#define MANAGED_ARRAY_HPP_

#ifdef __clang__
#define restrict __restrict__
#define restrict_this
#elif __GNUC__
#define restrict __restrict__
#define restrict_this __restrict__
#endif

#include <iostream>
#include <limits>
#include <vector>
//#include <utility>

#include "common/Logger.hpp"
#include "ArrayView.hpp"

template< typename T >
struct is_integer
{
  constexpr static bool value = std::is_same<T,int>::value ||
                                std::is_same<T,unsigned int>::value ||
                                std::is_same<T,long int>::value ||
                                std::is_same<T,unsigned long int>::value ||
                                std::is_same<T,long long int>::value ||
                                std::is_same<T,unsigned long long int>::value;
};


namespace multidimensionalArray
{

#pragma GCC diagnostic push
#pragma GCC diagnostic ignored "-Wsign-compare"


template< typename RTYPE, typename T >
inline typename std::enable_if< std::is_unsigned<T>::value && std::is_signed<RTYPE>::value, RTYPE >::type
integer_conversion( T input )
{
  static_assert( std::numeric_limits<T>::is_integer, "input is not an integer type" );
  static_assert( std::numeric_limits<RTYPE>::is_integer, "requested conversion is not an integer type" );

  if( input > std::numeric_limits<RTYPE>::max()  )
  {
    abort();
  }
  return static_cast<RTYPE>(input);
}

template< typename RTYPE, typename T >
inline typename std::enable_if< std::is_signed<T>::value && std::is_unsigned<RTYPE>::value, RTYPE >::type
integer_conversion( T input )
{
  static_assert( std::numeric_limits<T>::is_integer, "input is not an integer type" );
  static_assert( std::numeric_limits<RTYPE>::is_integer, "requested conversion is not an integer type" );

  if( input > std::numeric_limits<RTYPE>::max() ||
      input < 0 )
  {
    abort();
  }
  return static_cast<RTYPE>(input);
}


template< typename RTYPE, typename T >
inline typename std::enable_if< ( std::is_signed<T>::value && std::is_signed<RTYPE>::value ) ||
                         ( std::is_unsigned<T>::value && std::is_unsigned<RTYPE>::value ), RTYPE >::type
integer_conversion( T input )
{
  static_assert( std::numeric_limits<T>::is_integer, "input is not an integer type" );
  static_assert( std::numeric_limits<RTYPE>::is_integer, "requested conversion is not an integer type" );

  if( input > std::numeric_limits<RTYPE>::max() ||
      input < std::numeric_limits<RTYPE>::lowest() )
  {
    abort();
  }
  return static_cast<RTYPE>(input);
}



#pragma GCC diagnostic pop


//template< typename T, int NDIM, typename INDEX_TYPE=std::int_fast32_t >
//class ArrayView;


template< typename T, int NDIM, typename INDEX_TYPE=std::int_fast32_t >
class ManagedArray
{
public:

  using value_type = T;
  using index_type = INDEX_TYPE;
//  using unsigned_index_type = std::make_unsigned<INDEX_TYPE>;

<<<<<<< HEAD
//  using Index_Sequence = std::make_index_sequence<NDIM>;
  using iterator = T*;
  using const_iterator = T const *;
=======
  using Index_Sequence = std::make_index_sequence<NDIM>;

//  using iterator = T*;
//  using const_iterator = T const *;
  using iterator = typename std::vector<T>::iterator;
  using const_iterator = typename std::vector<T>::const_iterator;


>>>>>>> 2839da27
  using pointer = T*;
  using const_pointer = T const *;
  using reference = T&;
  using const_reference = T const &;

  using size_type = INDEX_TYPE;


  inline ManagedArray():
    dataVector(),
    m_data(nullptr),
    m_dims{0},
    m_strides{0},
    m_singleParameterResizeIndex(0)
  {}

  template< typename... DIMS >
  inline explicit ManagedArray( DIMS... dims ):
    dataVector(),
    m_data(),
    m_dims{ static_cast<INDEX_TYPE>(dims) ...},
    m_strides(),
    m_singleParameterResizeIndex(0)
  {
    static_assert( is_integer<INDEX_TYPE>::value, "Error: std::is_integral<INDEX_TYPE> is false" );
    static_assert( sizeof ... (DIMS) == NDIM, "Error: calling ManagedArray::ManagedArray with incorrect number of arguments.");
    static_assert( check_dim_type<0,DIMS...>::value, "arguments to constructor of geosx::ManagedArray( DIMS... dims ) are incompatible with INDEX_TYPE" );
    CalculateStrides();

    resize( dims...);

  }


  ManagedArray( ManagedArray const & source ):
    dataVector(source.dataVector),
    m_data(dataVector.data()),
    m_dims(),
    m_strides(),
    m_singleParameterResizeIndex(source.m_singleParameterResizeIndex)
  {
    for( int a=0 ; a<NDIM ; ++a )
    {
      m_dims[a]     = source.m_dims[a];
      m_strides[a]  = source.m_strides[a];
    }
  }


//  ManagedArray( ManagedArray && ) = delete;
//  ManagedArray & operator=( ManagedArray && ) =default;
//  ManagedArray( ManagedArray && source ):
//    dataVector(std::move(source.dataVector)),
//    m_data(dataVector.data()),
//    m_dims(source.m_dims),
//    m_strides(source.m_strides)
//  {
//    for( int a=0 ; a<NDIM ; ++a )
//    {
//      m_dims[a]     = m_dims[a];
//      m_strides[a]  = m_strides[a];
//    }
//  }


  ManagedArray & operator=( ManagedArray const & source )
  {
    dataVector = source.dataVector;
    m_data     = dataVector.data();
    m_singleParameterResizeIndex = source.m_singleParameterResizeIndex;

    for( int a=0 ; a<NDIM ; ++a )
    {
      m_dims[a]     = source.m_dims[a];
      m_strides[a]  = source.m_strides[a];
    }

    return *this;
  }

  ManagedArray & operator=( T const & rhs )
  {
    INDEX_TYPE const length = size();
    for( INDEX_TYPE a=0 ; a<length ; ++a )
    {
      m_data[a] = rhs;
    }
    return *this;
  }


  void CalculateStrides()
  {
    m_strides[NDIM-1] = 1;
    for( int a=NDIM-2 ; a>=0 ; --a )
    {
      m_strides[a] = m_dims[a+1] * m_strides[a+1];
    }
  }


  /**
   * \defgroup stl container interface
   * @{
   */


  template< typename... DIMS >
  void resize( DIMS... newdims )
  {
    static_assert( sizeof ... (DIMS) == NDIM,
                   "Error: calling template< typename... DIMS > ManagedArray::resize(DIMS...newdims) with incorrect number of arguments.");
    static_assert( check_dim_type<0,DIMS...>::value, "arguments to ManagedArray::resize(DIMS...newdims) are incompatible with INDEX_TYPE" );

    INDEX_TYPE length = 1;

    dim_unpack<0,DIMS...>::f( m_dims, newdims...);
    CalculateStrides();
    resize();
  }


  void resize(int n_dims, long long const * const dims)
  {
    if ( n_dims != NDIM ) GEOS_ERROR("Dimensions mismatch: " << n_dims << " != " << NDIM);

    for (int i = 0; i < NDIM; i++)
    {
      m_dims[i] = dims[i];
    }

    CalculateStrides();
    resize();
  }

  void resize()
  {
    INDEX_TYPE length = 1;
    for( int a=0 ; a<NDIM ; ++a )
    {
      length *= m_dims[a];
    }

    dataVector.resize( length );
    m_data = dataVector.data();
  }

  template< typename TYPE >
  void resize( TYPE newdim )
  {
    static_assert( is_valid_indexType<TYPE>::value, "arguments to ManagedArray::resize(DIMS...newdims) are incompatible with INDEX_TYPE" );

    m_dims[m_singleParameterResizeIndex] = newdim;
    CalculateStrides();
    resize();
  }


  void reserve( INDEX_TYPE newLength )
  {
    dataVector.reserve(newLength);
  }



#pragma GCC diagnostic push
#pragma GCC diagnostic ignored "-Wsign-compare"

  /**
   * @return total length of the array across all dimensions
   */
  INDEX_TYPE size() const
  {
    return size_helper<0>::f(m_dims);
  }


  /**
   *
   * @param dim dimension for which the size is requested
   * @return length of a single dimensions specified by dim
   *
   */
  INDEX_TYPE size( int dim ) const
  {
    return m_dims[dim];
  }
  
#pragma GCC diagnostic pop

  int numDimensions() const
  { return NDIM; }

  bool empty() const
  {
    return size()==0 ? true : false;
  }

  void clear()
  {
    dataVector.clear();
    m_data = nullptr;
  }

  void erase( iterator index )
  {
    dataVector.erase( index ) ;
    m_data = dataVector.data();
  }


  reference       front()       { return dataVector.front(); }
  const_reference front() const { return dataVector.front(); }

  reference       back()       { return dataVector.back(); }
  const_reference back() const { return dataVector.back(); }

  T *       data()       {return m_data;}
  T const * data() const {return m_data;}

//  iterator begin() {return m_data;}
//  const_iterator begin() const {return m_data;}
//
//  iterator end() {return &(m_data[size()]);}
//  const_iterator end() const {return &(m_data[size()]);}
  iterator begin() {return dataVector.begin();}
  const_iterator begin() const {return dataVector.begin();}

  iterator end() {return dataVector.end();}
  const_iterator end() const {return dataVector.end();}



  template<int N=NDIM>
  typename std::enable_if< N==1, void >::type push_back( T const & newValue )
  {
    dataVector.push_back(newValue);
    m_data = dataVector.data();
    m_dims[0] = integer_conversion<INDEX_TYPE>(dataVector.size());
    CalculateStrides();
  }

  template<int N=NDIM>
  typename std::enable_if< N==1, void >::type pop_back()
  {
    dataVector.pop_back();
    m_dims[0] = integer_conversion<INDEX_TYPE>(dataVector.size());
    CalculateStrides();
  }

  template< int N=NDIM, class InputIt >
  typename std::enable_if< N==1, void >::type insert( const_iterator pos, InputIt first, InputIt last)
  {
//    dataVector.insert(static_cast<typename std::vector<T>::iterator>(pos),first,last);
//    std::vector<T> junk;
//    dataVector.insert( dataVector.end(), junk.begin(), junk.end() );
    dataVector.insert( pos, first, last );
    m_dims[0] = integer_conversion<INDEX_TYPE>(dataVector.size());
    CalculateStrides();
  }
  /**@}*/


//
//  iterator end() {return &(dataVector[size()]);}
//  const_iterator end() const {return &(dataVector[size()]);}


  inline ArrayView<T,NDIM,INDEX_TYPE> View() const
  {
//    return ArrayView<T,NDIM>(*this);
    return ArrayView<T,NDIM,INDEX_TYPE>(this->m_data,
                                        this->m_dims,
                                        this->m_strides);
  }

  inline ArrayView<T,NDIM,INDEX_TYPE> View()
  {
    return ArrayView<T,NDIM,INDEX_TYPE>(this->m_data,
                                        this->m_dims,
                                        this->m_strides);
  }


//  inline explicit constexpr ArrayView( T * const restrict inputData ):
//    m_data(    inputData + maxDim() ),
//    m_dims( reinterpret_cast<INDEX_TYPE*>( inputData ) + 1 )
//    m_strides()
//  {}

  /**
   * @param index index of the element in array to access
   * @return a reference to the member m_childInterface, which is of type
   * ArrayView<T,NDIM-1>.
   * This function sets the data pointer for m_childInterface.m_data to the
   * location corresponding to the input
   * parameter "index". Thus, the returned object has m_data pointing to the
   * beginning of the data associated with its
   * sub-array.
   */

#if ARRAY_BOUNDS_CHECK == 1
  template< int U=NDIM >
  inline  typename std::enable_if< U!=1, ArrayView<T,NDIM-1,INDEX_TYPE> const >::type
  operator[](INDEX_TYPE const index) const
  {
    assert( index < m_dims[0] );
    return ArrayView<T,NDIM-1,INDEX_TYPE>( &(m_data[ index*m_strides[0] ] ), m_dims+1, m_strides+1 );
  }

  template< int U=NDIM >
  inline typename std::enable_if< U==1, T const & >::type
  operator[](INDEX_TYPE const index) const
  {
    assert( index < m_dims[0] );
    return m_data[ index ];
  }
#else
  template< int U=NDIM >
  inline typename std::enable_if< U >= 3, ArrayView<T,NDIM-1,INDEX_TYPE> const >::type
  operator[](INDEX_TYPE const index) const
  {
    return ArrayView<T,NDIM-1,INDEX_TYPE>( &(m_data[ index*m_strides[0] ] ), m_dims+1, m_strides+1 );
  }

  template< int U=NDIM >
  inline typename std::enable_if< U==2, T const * restrict >::type
  operator[](INDEX_TYPE const index) const
  {
    return &(m_data[ index*m_strides[0] ]);
  }

  template< int U=NDIM >
  inline typename std::enable_if< U==1, T const & >::type
  operator[](INDEX_TYPE const index) const
  {
    return m_data[ index ];
  }

#endif



#if ARRAY_BOUNDS_CHECK == 1
  template< int U=NDIM >
  inline typename std::enable_if< U!=1, ArrayView<T,NDIM-1,INDEX_TYPE> >::type
  operator[](INDEX_TYPE const index)
  {
    assert( index < m_dims[0] );
    return ArrayView<T,NDIM-1,INDEX_TYPE>( &(m_data[ index*m_strides[0] ] ), m_dims+1, m_strides+1 );
  }

  template< int U=NDIM >
  inline typename std::enable_if< U==1, T & >::type
  operator[](INDEX_TYPE const index)
  {
    assert( index < m_dims[0] );
    return m_data[ index ];
  }
#else
  template< int U=NDIM >
  inline typename std::enable_if< U>=3, ArrayView<T,NDIM-1,INDEX_TYPE> >::type
  operator[](INDEX_TYPE const index)
  {
    return ArrayView<T,NDIM-1,INDEX_TYPE>( &(m_data[ index*m_strides[0] ] ), m_dims+1, m_strides+1 );
  }

  template< int U=NDIM >
  inline typename std::enable_if< U==2, T * restrict >::type
  operator[](INDEX_TYPE const index)
  {
    return &(m_data[ index*m_strides[0] ]);
  }

  template< int U=NDIM >
  inline typename std::enable_if< U==1, T & >::type
  operator[](INDEX_TYPE const index)
  {
    return m_data[ index ];
  }

#endif



  template< typename... DIMS >
  inline T & operator()( DIMS... dims ) const
  {
    return m_data[ linearIndex(dims...) ];
  }

  template< typename... DIMS >
  inline INDEX_TYPE linearIndex( DIMS... dims ) const
  {
    return index_helper<NDIM,DIMS...>::f(m_strides,dims...);
  }


//private:
  std::vector<T> dataVector;

  /// pointer to beginning of data for this array, or sub-array.
  T * restrict m_data;

  /// pointer to array of length NDIM that contains the lengths of each array
  // dimension
  INDEX_TYPE m_dims[NDIM];

  INDEX_TYPE m_strides[NDIM];

  int m_singleParameterResizeIndex = 0;


  template< typename CANDIDATE_INDEX_TYPE >
  struct is_valid_indexType
  {
    constexpr static bool value = std::is_same<CANDIDATE_INDEX_TYPE,INDEX_TYPE>::value ||
                                  ( is_integer<CANDIDATE_INDEX_TYPE>::value &&
                                    ( sizeof(CANDIDATE_INDEX_TYPE)<=sizeof(INDEX_TYPE) ) );
  };


  template< int INDEX, typename DIM0, typename... DIMS >
  struct check_dim_type
  {
    constexpr static bool value =  is_valid_indexType<DIM0>::value && check_dim_type<INDEX+1, DIMS...>::value;
  };

  template< typename DIM0, typename... DIMS >
  struct check_dim_type<NDIM-1,DIM0,DIMS...>
  {
    constexpr static bool value = is_valid_indexType<DIM0>::value;
  };



  template< int DIM, typename INDEX, typename... REMAINING_INDICES >
  struct index_helper
  {
    inline constexpr static INDEX_TYPE f( INDEX_TYPE const * const restrict strides,
                                          INDEX index,
                                          REMAINING_INDICES... indices )
    {
      return index*strides[0] + index_helper<DIM-1,REMAINING_INDICES...>::f(strides+1,indices...);
    }
  };

  template< typename INDEX, typename... REMAINING_INDICES >
  struct index_helper<1,INDEX,REMAINING_INDICES...>
  {
    inline constexpr static INDEX_TYPE f( INDEX_TYPE const * const restrict dims,
                                          INDEX index,
                                          REMAINING_INDICES... indices )
    {
      return index;
    }
  };



  template< int INDEX, typename DIM0, typename... DIMS >
  struct dim_unpack
  {
    constexpr static void f( INDEX_TYPE m_dims[NDIM], DIM0 dim0, DIMS... dims )
    {
      m_dims[INDEX] = dim0;
      dim_unpack< INDEX+1, DIMS...>::f( m_dims, dims... );
    }
  };

  template< typename DIM0, typename... DIMS >
  struct dim_unpack<NDIM-1,DIM0,DIMS...>
  {
    constexpr static void f( INDEX_TYPE m_dims[NDIM], DIM0 dim0, DIMS... dims )
    {
      m_dims[NDIM-1] = dim0;
    }

  };


  template< int DIM >
  struct size_helper
  {
    template< int INDEX=DIM >
    constexpr static typename std::enable_if<INDEX!=NDIM-1,INDEX_TYPE>::type f( INDEX_TYPE const * const restrict dims )
    {
      return dims[INDEX] * size_helper<INDEX+1>::f(dims);
    }
    template< int INDEX=DIM >
    constexpr static typename std::enable_if<INDEX==NDIM-1,INDEX_TYPE>::type f( INDEX_TYPE const * const restrict dims )
    {
      return dims[INDEX];
    }

  };
};



} /* namespace arraywrapper */

#endif /* SRC_COMPONENTS_CORE_SRC_ARRAY_MULTIDIMENSIONALARRAY_HPP_ */<|MERGE_RESOLUTION|>--- conflicted
+++ resolved
@@ -107,11 +107,6 @@
   using index_type = INDEX_TYPE;
 //  using unsigned_index_type = std::make_unsigned<INDEX_TYPE>;
 
-<<<<<<< HEAD
-//  using Index_Sequence = std::make_index_sequence<NDIM>;
-  using iterator = T*;
-  using const_iterator = T const *;
-=======
   using Index_Sequence = std::make_index_sequence<NDIM>;
 
 //  using iterator = T*;
@@ -120,7 +115,6 @@
   using const_iterator = typename std::vector<T>::const_iterator;
 
 
->>>>>>> 2839da27
   using pointer = T*;
   using const_pointer = T const *;
   using reference = T&;
