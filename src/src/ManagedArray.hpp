/*
 * ArrayWrapper.hpp
 *
 *  Created on: Jul 30, 2016
 *      Author: rrsettgast
 */

#ifndef MANAGED_ARRAY_HPP_
#define MANAGED_ARRAY_HPP_

#ifdef __clang__
#define restrict __restrict__
#define restrict_this
#elif __GNUC__
#define restrict __restrict__
#define restrict_this __restrict__
#endif

#include <iostream>
#include <limits>
#include <vector>
//#include <utility>

#include "common/Logger.hpp"
#include "ArrayView.hpp"

template< typename T >
struct is_integer
{
  constexpr static bool value = std::is_same<T,int>::value ||
                                std::is_same<T,unsigned int>::value ||
                                std::is_same<T,long int>::value ||
                                std::is_same<T,unsigned long int>::value ||
                                std::is_same<T,long long int>::value ||
                                std::is_same<T,unsigned long long int>::value;
};


namespace multidimensionalArray
{

#pragma GCC diagnostic push
#pragma GCC diagnostic ignored "-Wsign-compare"


template< typename RTYPE, typename T >
inline typename std::enable_if< std::is_unsigned<T>::value && std::is_signed<RTYPE>::value, RTYPE >::type
integer_conversion( T input )
{
  static_assert( std::numeric_limits<T>::is_integer, "input is not an integer type" );
  static_assert( std::numeric_limits<RTYPE>::is_integer, "requested conversion is not an integer type" );

  if( input > std::numeric_limits<RTYPE>::max()  )
  {
    abort();
  }
  return static_cast<RTYPE>(input);
}

template< typename RTYPE, typename T >
inline typename std::enable_if< std::is_signed<T>::value && std::is_unsigned<RTYPE>::value, RTYPE >::type
integer_conversion( T input )
{
  static_assert( std::numeric_limits<T>::is_integer, "input is not an integer type" );
  static_assert( std::numeric_limits<RTYPE>::is_integer, "requested conversion is not an integer type" );

  if( input > std::numeric_limits<RTYPE>::max() ||
      input < 0 )
  {
    abort();
  }
  return static_cast<RTYPE>(input);
}


template< typename RTYPE, typename T >
inline typename std::enable_if< ( std::is_signed<T>::value && std::is_signed<RTYPE>::value ) ||
                         ( std::is_unsigned<T>::value && std::is_unsigned<RTYPE>::value ), RTYPE >::type
integer_conversion( T input )
{
  static_assert( std::numeric_limits<T>::is_integer, "input is not an integer type" );
  static_assert( std::numeric_limits<RTYPE>::is_integer, "requested conversion is not an integer type" );

  if( input > std::numeric_limits<RTYPE>::max() ||
      input < std::numeric_limits<RTYPE>::lowest() )
  {
    abort();
  }
  return static_cast<RTYPE>(input);
}



#pragma GCC diagnostic pop


//template< typename T, int NDIM, typename INDEX_TYPE=std::int_fast32_t >
//class ArrayView;


template< typename T, int NDIM, typename INDEX_TYPE=std::int_fast32_t >
class ManagedArray
{
public:

  using value_type = T;
  using index_type = INDEX_TYPE;
//  using unsigned_index_type = std::make_unsigned<INDEX_TYPE>;

  //using Index_Sequence = std::make_index_sequence<NDIM>;

//  using iterator = T*;
//  using const_iterator = T const *;
  using iterator = typename std::vector<T>::iterator;
  using const_iterator = typename std::vector<T>::const_iterator;


  using pointer = T*;
  using const_pointer = T const *;
  using reference = T&;
  using const_reference = T const &;

  using size_type = INDEX_TYPE;


  inline ManagedArray():
    dataVector(),
    m_data(nullptr),
    m_dims{0},
    m_strides{0},
    m_singleParameterResizeIndex(0)
  {}

  template< typename... DIMS >
  inline explicit ManagedArray( DIMS... dims ):
    dataVector(),
    m_data(),
    m_dims{ static_cast<INDEX_TYPE>(dims) ...},
    m_strides(),
    m_singleParameterResizeIndex(0)
  {
    static_assert( is_integer<INDEX_TYPE>::value, "Error: std::is_integral<INDEX_TYPE> is false" );
    static_assert( sizeof ... (DIMS) == NDIM, "Error: calling ManagedArray::ManagedArray with incorrect number of arguments.");
    static_assert( check_dim_type<0,DIMS...>::value, "arguments to constructor of geosx::ManagedArray( DIMS... dims ) are incompatible with INDEX_TYPE" );
    CalculateStrides();

    resize( dims...);

  }


  ManagedArray( ManagedArray const & source ):
    dataVector(source.dataVector),
    m_data(dataVector.data()),
    m_dims(),
    m_strides(),
    m_singleParameterResizeIndex(source.m_singleParameterResizeIndex)
  {
    for( int a=0 ; a<NDIM ; ++a )
    {
      m_dims[a]     = source.m_dims[a];
      m_strides[a]  = source.m_strides[a];
    }
  }


//  ManagedArray( ManagedArray && ) = delete;
//  ManagedArray & operator=( ManagedArray && ) =default;
//  ManagedArray( ManagedArray && source ):
//    dataVector(std::move(source.dataVector)),
//    m_data(dataVector.data()),
//    m_dims(source.m_dims),
//    m_strides(source.m_strides)
//  {
//    for( int a=0 ; a<NDIM ; ++a )
//    {
//      m_dims[a]     = m_dims[a];
//      m_strides[a]  = m_strides[a];
//    }
//  }


  ManagedArray & operator=( ManagedArray const & source )
  {
    dataVector = source.dataVector;
    m_data     = dataVector.data();
    m_singleParameterResizeIndex = source.m_singleParameterResizeIndex;

    for( int a=0 ; a<NDIM ; ++a )
    {
      m_dims[a]     = source.m_dims[a];
      m_strides[a]  = source.m_strides[a];
    }

    return *this;
  }

  ManagedArray & operator=( T const & rhs )
  {
    INDEX_TYPE const length = size();
    for( INDEX_TYPE a=0 ; a<length ; ++a )
    {
      m_data[a] = rhs;
    }
    return *this;
  }


  void CalculateStrides()
  {
    m_strides[NDIM-1] = 1;
    for( int a=NDIM-2 ; a>=0 ; --a )
    {
      m_strides[a] = m_dims[a+1] * m_strides[a+1];
    }
  }


  /**
   * \defgroup stl container interface
   * @{
   */


  template< typename... DIMS >
  void resize( DIMS... newdims )
  {
    static_assert( sizeof ... (DIMS) == NDIM,
                   "Error: calling template< typename... DIMS > ManagedArray::resize(DIMS...newdims) with incorrect number of arguments.");
    static_assert( check_dim_type<0,DIMS...>::value, "arguments to ManagedArray::resize(DIMS...newdims) are incompatible with INDEX_TYPE" );

    INDEX_TYPE length = 1;

    dim_unpack<0,DIMS...>::f( m_dims, newdims...);
    CalculateStrides();
    resize();
  }


  void resize(int n_dims, long long const * const dims)
  {
    if ( n_dims != NDIM ) GEOS_ERROR("Dimensions mismatch: " << n_dims << " != " << NDIM);

    for (int i = 0; i < NDIM; i++)
    {
      m_dims[i] = dims[i];
    }

    CalculateStrides();
    resize();
  }

  void resize()
  {
    INDEX_TYPE length = 1;
    for( int a=0 ; a<NDIM ; ++a )
    {
      length *= m_dims[a];
    }

    dataVector.resize( length );
    m_data = dataVector.data();
  }

  template< typename TYPE >
  void resize( TYPE newdim )
  {
    static_assert( is_valid_indexType<TYPE>::value, "arguments to ManagedArray::resize(DIMS...newdims) are incompatible with INDEX_TYPE" );

    m_dims[m_singleParameterResizeIndex] = newdim;
    CalculateStrides();
    resize();
  }


  void reserve( INDEX_TYPE newLength )
  {
    dataVector.reserve(newLength);
  }



#pragma GCC diagnostic push
#pragma GCC diagnostic ignored "-Wsign-compare"

  /**
   * @return total length of the array across all dimensions
   */
  INDEX_TYPE size() const
  {
    return size_helper<0>::f(m_dims);
  }


  /**
   *
   * @param dim dimension for which the size is requested
   * @return length of a single dimensions specified by dim
   *
   */
  INDEX_TYPE size( int dim ) const
  {
    return m_dims[dim];
  }
  
#pragma GCC diagnostic pop

  int numDimensions() const
  { return NDIM; }

  bool empty() const
  {
    return size()==0 ? true : false;
  }

  void clear()
  {
    dataVector.clear();
    m_data = nullptr;
  }

  void erase( iterator index )
  {
    dataVector.erase( index ) ;
    m_data = dataVector.data();
  }


  reference       front()       { return dataVector.front(); }
  const_reference front() const { return dataVector.front(); }

  reference       back()       { return dataVector.back(); }
  const_reference back() const { return dataVector.back(); }

  T *       data()       {return m_data;}
  T const * data() const {return m_data;}

//  iterator begin() {return m_data;}
//  const_iterator begin() const {return m_data;}
//
//  iterator end() {return &(m_data[size()]);}
//  const_iterator end() const {return &(m_data[size()]);}
  iterator begin() {return dataVector.begin();}
  const_iterator begin() const {return dataVector.begin();}

  iterator end() {return dataVector.end();}
  const_iterator end() const {return dataVector.end();}



  template<int N=NDIM>
  typename std::enable_if< N==1, void >::type push_back( T const & newValue )
  {
    dataVector.push_back(newValue);
    m_data = dataVector.data();
    m_dims[0] = integer_conversion<INDEX_TYPE>(dataVector.size());
    CalculateStrides();
  }

  template<int N=NDIM>
  typename std::enable_if< N==1, void >::type pop_back()
  {
    dataVector.pop_back();
    m_dims[0] = integer_conversion<INDEX_TYPE>(dataVector.size());
    CalculateStrides();
  }


  template< int N=NDIM, class InputIt >
  //typename std::enable_if< N==1, void >::type insert( const_iterator pos, InputIt first, InputIt last)
  typename std::enable_if< N==1, void >::type insert(iterator pos, InputIt first, InputIt last)
  {
//    dataVector.insert(static_cast<typename std::vector<T>::iterator>(pos),first,last);
//    std::vector<T> junk;
//    dataVector.insert( dataVector.end(), junk.begin(), junk.end() );
    //dataVector.insert((static_cast<typename std::vector<T>::iterator>(pos), first, last );
    dataVector.insert( pos, first, last );
    m_dims[0] = integer_conversion<INDEX_TYPE>(dataVector.size());
    CalculateStrides();
  }

  /**@}*/


//
//  iterator end() {return &(dataVector[size()]);}
//  const_iterator end() const {return &(dataVector[size()]);}


  inline ArrayView<T,NDIM,INDEX_TYPE> View() const
  {
//    return ArrayView<T,NDIM>(*this);
    return ArrayView<T,NDIM,INDEX_TYPE>(this->m_data,
                                        this->m_dims,
                                        this->m_strides);
  }

  inline ArrayView<T,NDIM,INDEX_TYPE> View()
  {
    return ArrayView<T,NDIM,INDEX_TYPE>(this->m_data,
                                        this->m_dims,
                                        this->m_strides);
  }


//  inline explicit constexpr ArrayView( T * const restrict inputData ):
//    m_data(    inputData + maxDim() ),
//    m_dims( reinterpret_cast<INDEX_TYPE*>( inputData ) + 1 )
//    m_strides()
//  {}

  /**
   * @param index index of the element in array to access
   * @return a reference to the member m_childInterface, which is of type
   * ArrayView<T,NDIM-1>.
   * This function sets the data pointer for m_childInterface.m_data to the
   * location corresponding to the input
   * parameter "index". Thus, the returned object has m_data pointing to the
   * beginning of the data associated with its
   * sub-array.
   */

#if ARRAY_BOUNDS_CHECK == 1
  template< int U=NDIM >
<<<<<<< HEAD
  inline typename std::enable_if< U!=1, ArrayView<T,NDIM-1,INDEX_TYPE> const >::type
=======
  inline  typename std::enable_if< U!=1, ArrayView<T,NDIM-1,INDEX_TYPE> const >::type
>>>>>>> 10264395
  operator[](INDEX_TYPE const index) const
  {
    assert( index < m_dims[0] );
    return ArrayView<T,NDIM-1,INDEX_TYPE>( &(m_data[ index*m_strides[0] ] ), m_dims+1, m_strides+1 );
  }

  template< int U=NDIM >
  inline typename std::enable_if< U==1, T const & >::type
  operator[](INDEX_TYPE const index) const
  {
    assert( index < m_dims[0] );
    return m_data[ index ];
  }
#else
  template< int U=NDIM >
  inline typename std::enable_if< U >= 3, ArrayView<T,NDIM-1,INDEX_TYPE> const >::type
  operator[](INDEX_TYPE const index) const
  {
    return ArrayView<T,NDIM-1,INDEX_TYPE>( &(m_data[ index*m_strides[0] ] ), m_dims+1, m_strides+1 );
  }

  template< int U=NDIM >
  inline typename std::enable_if< U==2, T const * restrict >::type
  operator[](INDEX_TYPE const index) const
  {
    return &(m_data[ index*m_strides[0] ]);
  }

  template< int U=NDIM >
  inline typename std::enable_if< U==1, T const & >::type
  operator[](INDEX_TYPE const index) const
  {
    return m_data[ index ];
  }

#endif



#if ARRAY_BOUNDS_CHECK == 1
  template< int U=NDIM >
  inline typename std::enable_if< U!=1, ArrayView<T,NDIM-1,INDEX_TYPE> >::type
  operator[](INDEX_TYPE const index)
  {
    assert( index < m_dims[0] );
    return ArrayView<T,NDIM-1,INDEX_TYPE>( &(m_data[ index*m_strides[0] ] ), m_dims+1, m_strides+1 );
  }

  template< int U=NDIM >
  inline typename std::enable_if< U==1, T & >::type
  operator[](INDEX_TYPE const index)
  {
    assert( index < m_dims[0] );
    return m_data[ index ];
  }
#else
  template< int U=NDIM >
  inline typename std::enable_if< U>=3, ArrayView<T,NDIM-1,INDEX_TYPE> >::type
  operator[](INDEX_TYPE const index)
  {
    return ArrayView<T,NDIM-1,INDEX_TYPE>( &(m_data[ index*m_strides[0] ] ), m_dims+1, m_strides+1 );
  }

  template< int U=NDIM >
  inline typename std::enable_if< U==2, T * restrict >::type
  operator[](INDEX_TYPE const index)
  {
    return &(m_data[ index*m_strides[0] ]);
  }

  template< int U=NDIM >
  inline typename std::enable_if< U==1, T & >::type
  operator[](INDEX_TYPE const index)
  {
    return m_data[ index ];
  }

#endif



  template< typename... DIMS >
  inline T & operator()( DIMS... dims ) const
  {
    return m_data[ linearIndex(dims...) ];
  }

  template< typename... DIMS >
  inline INDEX_TYPE linearIndex( DIMS... dims ) const
  {
    return index_helper<NDIM,DIMS...>::f(m_strides,dims...);
  }


//private:
  std::vector<T> dataVector;

  /// pointer to beginning of data for this array, or sub-array.
  T * restrict m_data;

  /// pointer to array of length NDIM that contains the lengths of each array
  // dimension
  INDEX_TYPE m_dims[NDIM];

  INDEX_TYPE m_strides[NDIM];

  int m_singleParameterResizeIndex = 0;


  template< typename CANDIDATE_INDEX_TYPE >
  struct is_valid_indexType
  {
    constexpr static bool value = std::is_same<CANDIDATE_INDEX_TYPE,INDEX_TYPE>::value ||
                                  ( is_integer<CANDIDATE_INDEX_TYPE>::value &&
                                    ( sizeof(CANDIDATE_INDEX_TYPE)<=sizeof(INDEX_TYPE) ) );
  };


  template< int INDEX, typename DIM0, typename... DIMS >
  struct check_dim_type
  {
    constexpr static bool value =  is_valid_indexType<DIM0>::value && check_dim_type<INDEX+1, DIMS...>::value;
  };

  template< typename DIM0, typename... DIMS >
  struct check_dim_type<NDIM-1,DIM0,DIMS...>
  {
    constexpr static bool value = is_valid_indexType<DIM0>::value;
  };



  template< int DIM, typename INDEX, typename... REMAINING_INDICES >
  struct index_helper
  {
    inline constexpr static INDEX_TYPE f( INDEX_TYPE const * const restrict strides,
                                          INDEX index,
                                          REMAINING_INDICES... indices )
    {
      return index*strides[0] + index_helper<DIM-1,REMAINING_INDICES...>::f(strides+1,indices...);
    }
  };

  template< typename INDEX, typename... REMAINING_INDICES >
  struct index_helper<1,INDEX,REMAINING_INDICES...>
  {
    inline constexpr static INDEX_TYPE f( INDEX_TYPE const * const restrict dims,
                                          INDEX index,
                                          REMAINING_INDICES... indices )
    {
      return index;
    }
  };



  template< int INDEX, typename DIM0, typename... DIMS >
  struct dim_unpack
  {
    constexpr static void f( INDEX_TYPE m_dims[NDIM], DIM0 dim0, DIMS... dims )
    {
      m_dims[INDEX] = dim0;
      dim_unpack< INDEX+1, DIMS...>::f( m_dims, dims... );
    }
  };

  template< typename DIM0, typename... DIMS >
  struct dim_unpack<NDIM-1,DIM0,DIMS...>
  {
    constexpr static void f( INDEX_TYPE m_dims[NDIM], DIM0 dim0, DIMS... dims )
    {
      m_dims[NDIM-1] = dim0;
    }

  };


  template< int DIM >
  struct size_helper
  {
    template< int INDEX=DIM >
    constexpr static typename std::enable_if<INDEX!=NDIM-1,INDEX_TYPE>::type f( INDEX_TYPE const * const restrict dims )
    {
      return dims[INDEX] * size_helper<INDEX+1>::f(dims);
    }
    template< int INDEX=DIM >
    constexpr static typename std::enable_if<INDEX==NDIM-1,INDEX_TYPE>::type f( INDEX_TYPE const * const restrict dims )
    {
      return dims[INDEX];
    }

  };
};



} /* namespace arraywrapper */

#endif /* SRC_COMPONENTS_CORE_SRC_ARRAY_MULTIDIMENSIONALARRAY_HPP_ */<|MERGE_RESOLUTION|>--- conflicted
+++ resolved
@@ -422,11 +422,7 @@
 
 #if ARRAY_BOUNDS_CHECK == 1
   template< int U=NDIM >
-<<<<<<< HEAD
   inline typename std::enable_if< U!=1, ArrayView<T,NDIM-1,INDEX_TYPE> const >::type
-=======
-  inline  typename std::enable_if< U!=1, ArrayView<T,NDIM-1,INDEX_TYPE> const >::type
->>>>>>> 10264395
   operator[](INDEX_TYPE const index) const
   {
     assert( index < m_dims[0] );
