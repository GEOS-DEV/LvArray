/*
 *~~~~~~~~~~~~~~~~~~~~~~~~~~~~~~~~~~~~~~~~~~~~~~~~~~~~~~~~~~~~~~~~~~~~~~~~~~~
 * Copyright (c) 2019, Lawrence Livermore National Security, LLC.
 *
 * Produced at the Lawrence Livermore National Laboratory
 *
 * LLNL-CODE-746361
 *
 * All rights reserved. See COPYRIGHT for details.
 *
 * This file is part of the GEOSX Simulation Framework.
 *
 * GEOSX is a free software; you can redistribute it and/or modify it under
 * the terms of the GNU Lesser General Public License (as published by the
 * Free Software Foundation) version 2.1 dated February 1999.
 *~~~~~~~~~~~~~~~~~~~~~~~~~~~~~~~~~~~~~~~~~~~~~~~~~~~~~~~~~~~~~~~~~~~~~~~~~~~
 */

#ifndef CHAI_VECTOR_HPP_
#define CHAI_VECTOR_HPP_

#include "CXX_UtilsConfig.hpp"
#include "Logger.hpp"
#include "arrayManipulation.hpp"
#include "StringUtilities.hpp"

#include <type_traits>
#include <iterator>

#ifdef USE_CHAI
#include "chai/ManagedArray.hpp"
#include "chai/ArrayManager.hpp"
#include <mutex>
#else
#include <cstdlib>
#endif

namespace LvArray
{

template <class COL_TYPE, class INDEX_TYPE>
class SparsityPattern;

#ifdef USE_CHAI
namespace internal
{
static ::std::mutex chai_lock;

inline std::string calculateSize( size_t const bytes )
{
  if (bytes >> 20 != 0)
  {
    return std::to_string(bytes >> 20) + "MB";
  }
  else
  {
    return std::to_string(bytes >> 10) + "KB";
  }
}
}
#endif

template < typename T >
class ChaiVector
#ifdef USE_CHAI
  : public chai::CHAICopyable
#endif
{
public:

  template <class U, int NDIM, class INDEX_TYPE, class DATA_VECTOR_TYPE>
  friend class Array;

  template <class U, class INDEX_TYPE>
  friend class SortedArray;

  template <class COL_TYPE, class INDEX_TYPE>
  friend class SparsityPattern;

  template <class U, class COL_TYPE, class INDEX_TYPE>
  friend class CRSMatrix;

  template <class U, class INDEX_TYPE, bool CONST_SIZES>
  friend class ArrayOfArraysView;

  template <class U, class INDEX_TYPE>
  friend class ArrayOfArrays;

  using size_type = size_t;
  using iterator = T *;
  using const_iterator = T const *;

  /**
   * @brief Default constructor, creates a new empty vector.
   */
  ChaiVector():
#ifdef USE_CHAI
    m_array(),
#else
    m_array( nullptr ),
    m_capacity( 0 ),
#endif
    m_length( 0 )
  {
    setUserCallBack( "NoNameProvided" );
  }

  /**
   * @brief Creates a new vector of the given length.
   * @param [in] initialLength the initial length of the vector.
   */
  ChaiVector( size_type initialLength ):
#ifdef USE_CHAI
    m_array(),
#else
    m_array( nullptr ),
    m_capacity( 0 ),
#endif
    m_length( 0 )
  {
    resize( initialLength );

    setUserCallBack( "NoNameProvided" );
  }

  /**
   * @brief Use this to create an empty ChaiVector.
   * @note You cannot call any methods on the ChaiVector until it has been
   *       initialized from another ChaiVector using either of the operator= methods.
   */
  ChaiVector( std::nullptr_t ):
    m_array( nullptr ),
  #ifndef USE_CHAI
    m_capacity( 0 ),
  #endif
    m_length( 0 )
  {}

  /**
   * @brief Copy constructor, creates a shallow copy of the given ChaiVector.
   * @param [in] source the ChaiVector to copy.
   * 
   * @note The copy is a shallow copy and newly constructed ChaiVector doesn't own the data,
   *        as such using push_back or other methods that change the state of the array is dangerous.
   * @note When using multiple memory spaces using the copy constructor can trigger a move.
   */
  LVARRAY_HOST_DEVICE ChaiVector( const ChaiVector& source ):
    m_array( source.m_array ),
#ifndef USE_CHAI
    m_capacity( source.capacity() ),
#endif
    m_length( source.m_length )
  {}

  /**
   * @brief Move constructor, moves the given ChaiVector into *this.
   * @param [in] source the ChaiVector to move.
   *
   * @note Unlike the copy constructor this can not trigger a memory movement.
   */
  LVARRAY_HOST_DEVICE ChaiVector( ChaiVector&& source ):
    m_array( nullptr ),
#ifndef USE_CHAI
    m_capacity( source.capacity() ),
#endif
    m_length( source.m_length )
  {
    m_array = source.m_array;
#ifndef USE_CHAI
    source.m_capacity = 0;
#endif
    source.m_array = nullptr;
    source.m_length = 0;
  }

  template<class U=T>
  LVARRAY_HOST_DEVICE CONSTEXPRFUNC inline
  operator typename std::enable_if<!std::is_const<U>::value,
                                   ChaiVector<T const> const &>::type
  () const restrict_this
  { return reinterpret_cast<ChaiVector<T const> const &>(*this); }

  LVARRAY_HOST_DEVICE CONSTEXPRFUNC inline
  ChaiVector<T const> const & toConst() const restrict_this
  { return *this; }

  /**
   * @brief Perform a deep copy front this in to dst.
   * @param [in] dst the ChaiVector to copy into.
   */
  template <class U>
  void copy_into( ChaiVector<U>& dst ) const
  {
    dst.resize( size() );
    for( size_type i = 0 ; i < size() ; ++i )
    {
      dst[ i ] = m_array[ i ];
    }
  }

  /**
   * @brief Free's the data.
   */
  void free()
  {
    clear();
    releaseAllocation();

    m_array = nullptr;
    m_length = 0;
  }

  /**
   * @brief Let go of any memory held. Should not be called lightly, does not free
   *        said memory.
   */
  LVARRAY_HOST_DEVICE void reset()
  {
    m_array = nullptr;
    m_length = 0;
#ifndef USE_CHAI
    m_capacity = 0;
#endif
  }

  /**
   * @brief Copy assignment operator, creates a shallow copy of the given ChaiVector.
   * @param [in] source the ChaiVector to copy.
   */
  LVARRAY_HOST_DEVICE ChaiVector& operator=( ChaiVector const& source )
  {
    m_array = source.m_array;
    m_length = source.size();
#ifndef USE_CHAI
    m_capacity = source.capacity();
#endif
    return *this;
  }

  /**
   * @brief Copy assignment operator, creates a shallow copy of the given ChaiVector.
   * @param [in] source the ChaiVector to copy.
   */
  LVARRAY_HOST_DEVICE ChaiVector& operator=( ChaiVector && source )
  {
    m_array = std::move(source.m_array);
    source.m_array = nullptr;

    m_length = source.m_length;
    source.m_length = 0;

#ifndef USE_CHAI
    m_capacity = source.m_capacity;
    source.m_capacity = 0;
#endif

    return *this;
  }

  /**
   * @tparam INDEX_TYPE the integer used to index into the array.
   * @brief Dereference operator for the underlying active pointer.
   * @param [in] pos the index to access.
   * @return a reference to the value at the given index.
   */
  template <class INDEX_TYPE>
  LVARRAY_HOST_DEVICE T & operator[]( INDEX_TYPE pos ) const
  { return m_array[ pos ]; }

  /**
   * @brief Return a pointer to the data.
   */
  LVARRAY_HOST_DEVICE T* data() const
  { return &m_array[0]; }

  /**
   * @brief Return true iff the vector holds no data.
   */
  LVARRAY_HOST_DEVICE
  bool empty() const
  { return size() == 0; }

  /**
   * @brief Return the number of values held in the vector.
   */
  LVARRAY_HOST_DEVICE size_type size() const
  { return m_length; }

  /**
   * @brief Allocate space to hold at least the given number of values.
   * @param [in] new_cap the new capacity.
   */
  void reserve( size_type new_cap )
  {
    if( new_cap > capacity() )
    {
      realloc( new_cap );
    }
  }

  /**
   * @brief Return the capacity of the vector.
   */
  LVARRAY_HOST_DEVICE size_type capacity() const
  {
#ifdef USE_CHAI
    return m_array.size();
#else
    return m_capacity;
#endif
  }

  /**
   * @brief Resize the vector to length zero.
   * @note Does not change the capacity.
   */
  void clear()
  { resize( 0 ); }

  /**
   * @brief Insert the given value at the given position.
   * @param [in] pos the position at which to insert the value.
   * @param [in] value the value to insert.
   */
  void insert( size_type index, T const & value )
  {
    dynamicResize( size() + 1 );

    arrayManipulation::insert( data(), m_length, index, value );
    m_length += 1;
  }

  /**
   * @brief Insert the given value at the given position.
   * @param [in] pos the position at which to insert the value.
   * @param [in] value the value to insert.
   */
  void insert( size_type index, T && value )
  {
    dynamicResize( size() + 1 );

    arrayManipulation::insert( data(), m_length, index, std::move( value ));
    m_length += 1;
  }

  /**
   * @brief Insert the given values starting at the give position.
   * @param [in] pos the position at which to begin the insertion.
   * @param [in] first iterator to the first value to insert.
   * @param [in] last iterator to one past the last value to insert.
   */
  void insert( size_type index, T const * const values, size_type n )
  {
    dynamicResize( size() + n );

    arrayManipulation::insert( data(), m_length, index, values, n );
    m_length += n;
  }

  /**
   * @brief Append a value to the end of the array.
   * @param [in] value the value to append.
   */
  void push_back( T const & value )
  {
    dynamicResize( size() + 1 );

    arrayManipulation::append( data(), m_length, value );
    m_length += 1;
  }

  /**
   * @brief Append a value to the end of the array.
   * @param [in] value the value to append.
   */
  void push_back( T && value )
  {
    dynamicResize( size() + 1 );

    arrayManipulation::append( data(), m_length, std::move( value ));
    m_length += 1;
  }

  /**
   * @brief Append multiple values to the end of the array.
   * @param [in] values the values to append.
   * @param [in] n_values the number of values to append.
   */
  void push_back( T const * values, size_type n_values )
  {
    dynamicResize( size() + n_values );

    arrayManipulation::append( data(), m_length, values, n_values );
    m_length += n_values;
  }

  /**
   * @brief Delete the last value.
   */
  void pop_back()
  {
    arrayManipulation::popBack( data(), m_length );
    m_length -= 1;
  }

  /**
   * @brief Resize the vector to the new length.
   * @param [in] newLength the new length of the vector.
   *
   * @note If reducing the size the values past the new size are destroyed,
   *       if increasing the size the values past the current size are initialized with
   *       the default constructor.
   */
  template <class ...ARGS>
  void resize( const size_type newLength, ARGS &&... args )
  {
    if( newLength > capacity() )
    {
      realloc( newLength );
    }

    arrayManipulation::resize( data(), m_length, newLength, std::forward<ARGS>(args)... );
    m_length = newLength;

    if( m_length > 0 )
    {
#ifdef USE_CHAI
      registerTouch( chai::CPU );
#endif
    }
  }

  template < class U = ChaiVector< T > >
  void setUserCallBack( std::string const & name )
  {
<<<<<<< HEAD
#ifdef USE_CHAI
#if !defined(NDEBUG) && defined(USE_CUDA)
=======
#if defined(USE_CUDA)
>>>>>>> d60ffc85
    std::string const typeString = cxx_utilities::demangle( typeid( U ).name() );
    m_array.setUserCallback( [name, typeString]( chai::Action act, chai::ExecutionSpace s, size_t bytes )
    {
      if (act == chai::ACTION_MOVE)
      {
        std::string const & size = internal::calculateSize( bytes );
        if (s == chai::CPU)
        {
          GEOS_LOG_RANK("Moved " << size << " to the CPU: " << typeString << " " << name );
        }
        else if (s == chai::GPU)
        {
          GEOS_LOG_RANK("Moved " << size << " to the GPU: " << typeString << " " << name );
        }
      }
    });
#endif
#endif
  }

  /**
   * @brief Move the array to the given memory space.
   * @param [in] space the space to move to.
   */
#ifdef USE_CHAI
  void move( chai::ExecutionSpace space, bool touch=true )
  {
#if defined(USE_CUDA)
    if (capacity() == 0) return;

    void * ptr = const_cast< typename std::remove_const<T>::type * >( data() );
    if ( space == chai::ArrayManager::getInstance()->getPointerRecord(ptr)->m_last_space ) return;

    if ( touch ) m_array.move( space );
    else reinterpret_cast< chai::ManagedArray< T const > & >( m_array ).move( space );
#endif
  }
#endif

  /**
   * @brief Insert the given number of default values at the given position.
   * @param [in] pos the position at which to insert.
   * @param [in] n the number of values to insert.
   */
  void emplace( size_type pos, size_type n, T const & defaultValue = T() )
  {
    if( n == 0 ) return;

    dynamicResize( size() + n );

    arrayManipulation::emplace( data(), m_length, pos, n, defaultValue );
    m_length += n;
  }

  /**
   * @brief Remove the given number of values starting at the given position.
   * @param [in] pos the position at which to remove.
   * @param [in] n the number of values to remove.
   */
  void erase( size_type pos, size_type n=1 )
  {
    arrayManipulation::erase( data(), m_length, pos, n );
    m_length -= n;
  }

  void fill( T const & value )
  {
    for(size_type i = 0; i < size(); ++i)
    {
      m_array[i] = value;
    }
  }

private:

  /**
   * @brief Free the allocated memory without destroying the values.
   *
   * @note This is used by the CRSMatrix after it destroys the values manually.
   */
  void releaseAllocation()
  {
#ifdef USE_CHAI
    internal::chai_lock.lock();
    m_array.free();
    internal::chai_lock.unlock();
#else
    std::free( m_array );
    m_capacity = 0;
#endif

    m_array = nullptr;
    m_length = 0;
  }

  /**
   * @brief Set the size of the array without doing any of the other machinery.
   *
   * @note This is used by the CRSMatrix and SortedArray.
   */
  void setSize( size_type newLength )
  {
    GEOS_ASSERT( arrayManipulation::isPositive( newLength ) && newLength <= capacity());
    m_length = newLength;
  }

  /**
   * @brief Insert n uninitialized values at the given position.
   * @param [in] pos the position at which to insert.
   * @param [in] n the number of values to insert.
   *
   * @note The newly inserted values are uninitialized hence placement new must be used.
   * @note This is used by the CRSMatrix and SparsityPattern classes.
   */
  void shiftUp( size_type pos, size_type n )
  {
    if( n == 0 ) return;

    dynamicResize( size() + n );

    arrayManipulation::shiftUp( data(), m_length, pos, n );
    m_length += n;
  }

  /**
   * @brief Shift the values in the array at or above the given position down by the given amount overwriting
 *        the existing values. The n entries at the end of the array are not destroyed.
 * @param [in] pos the ps at which to begin the shift.
 * @param [in] n the number of places to shift.
   *
   * @note The newly values at the end of the array are not destroyed.
   * @note This is used by the CRSMatrix class.
   */
  void shiftDown( size_type pos, size_type n )
  {
    if( n == 0 ) return;

    arrayManipulation::shiftDown( data(), m_length, pos, n );
    m_length -= n;
  }

#ifdef USE_CHAI
  /**
   * @brief Register a touch of the chai::ManagedArray in the given space.
   * @param [in] space the space to touch the array in.
   */
  void registerTouch( chai::ExecutionSpace space )
  {
    m_array.registerTouch( space );
  }
#endif

  /**
   * @brief Reallocate the underlying array to have the given capacity.
   * @param [in] new_capacity the new capacity.
   */
  void realloc( size_type new_capacity )
  {
#ifdef USE_CHAI
    internal::chai_lock.lock();
    chai::ManagedArray<T> new_array( new_capacity );
#ifdef USE_CUDA
    new_array.setUserCallback( m_array.getUserCallback() );
#endif
    internal::chai_lock.unlock();
#else
    T* new_array = static_cast< T* >( std::malloc( new_capacity * sizeof( T ) ) );
#endif

    /* Move the values over into the new array. */
    const size_type new_size = new_capacity > size() ? size() : new_capacity;
    for( size_type i = 0 ; i < new_size ; ++i )
    {
      new ( &new_array[ i ] ) T( std::move( m_array[ i ] ) );
    }

    for( size_type i = 0 ; i < size() ; ++i )
    {
      m_array[ i ].~T();
    }

#ifdef USE_CHAI
    internal::chai_lock.lock();
    m_array.free();
    internal::chai_lock.unlock();
#else
    std::free( m_array );
    m_capacity = new_capacity;
#endif
    m_array = new_array;

#ifdef USE_CHAI
    registerTouch( chai::CPU );
#endif
  }

  /**
   * @brief Performs a dynamic reallocation if the new length will exceed the capacity.
   * @param [in] newLength the new length.
   * @note this doesn't actually set m_length.
   */
  void dynamicResize( size_type newLength )
  {
    if( newLength > capacity() )
    {
      dynamicRealloc( newLength );
    }
  }

  /**
   * @brief Performs a dynamic reallocation, which makes the capacity twice the new length.
   * @param [in] newLength the new length.
   */
  void dynamicRealloc( size_type newLength )
  { reserve( 2 * newLength ); }

#ifdef USE_CHAI
  chai::ManagedArray<T> m_array;
#else
  T* m_array;
  size_type m_capacity;
#endif
  size_type m_length;
};

} /* namespace LvArray */

#endif /* CHAI_VECTOR_HPP_ */<|MERGE_RESOLUTION|>--- conflicted
+++ resolved
@@ -433,12 +433,8 @@
   template < class U = ChaiVector< T > >
   void setUserCallBack( std::string const & name )
   {
-<<<<<<< HEAD
-#ifdef USE_CHAI
-#if !defined(NDEBUG) && defined(USE_CUDA)
-=======
+#ifdef USE_CHAI
 #if defined(USE_CUDA)
->>>>>>> d60ffc85
     std::string const typeString = cxx_utilities::demangle( typeid( U ).name() );
     m_array.setUserCallback( [name, typeString]( chai::Action act, chai::ExecutionSpace s, size_t bytes )
     {
