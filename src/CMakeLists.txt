--- conflicted
+++ resolved
@@ -3,13 +3,9 @@
     set( cxx_dependencies axom )
 endif()
 
-<<<<<<< HEAD
-#if(ENABLE_CHAI)
-=======
 if( ENABLE_CHAI )
->>>>>>> d60ffc85
     set( cxx_dependencies ${cxx_dependencies} chai umpire )
-#endif()
+endif()
 
 if( ENABLE_MPI )
     set( cxx_dependencies ${cxx_dependencies} mpi )
