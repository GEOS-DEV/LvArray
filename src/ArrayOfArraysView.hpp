--- conflicted
+++ resolved
@@ -729,20 +729,12 @@
     auto const fillOffsets = [&]()
     {
       m_offsets[ 0 ] = 0;
-<<<<<<< HEAD
-#if ( RAJA_VERSION_MAJOR == 1 && RAJA_VERSION_MINOR >= 13 ) || ( RAJA_VERSION_MAJOR > 1 )
-      RAJA::inclusive_scan< POLICY >( RAJA::make_span( capacities, numSubArrays ), RAJA::make_span( m_offsets.data() + 1, numSubArrays ) );
-#else
-      RAJA::inclusive_scan< POLICY >( capacities, capacities + numSubArrays, m_offsets.data() + 1 );
-#endif
-=======
 //      RAJA::inclusive_scan< POLICY >( capacities,
 //                                      capacities + numSubArrays,
 //                                      m_offsets.data() + 1 );
 
       RAJA::inclusive_scan< POLICY >( RAJA::make_span< INDEX_TYPE const * >( capacities, numSubArrays ),
                                       RAJA::make_span< INDEX_TYPE * >( m_offsets.data()+1, numSubArrays ) );
->>>>>>> 11e39d2c
     };
     resizeFromOffsetsImpl( numSubArrays, fillOffsets, buffers ... );
   }
