/*
 * Copyright (c) 2021, Lawrence Livermore National Security, LLC and LvArray contributors.
 * All rights reserved.
 * See the LICENSE file for details.
 * SPDX-License-Identifier: (BSD-3-Clause)
 */

/**
 * @file Array.hpp
 * @brief Contains the implementation of LvArray::Array.
 */

#pragma once

// Source includes
#include "indexing.hpp"
#include "ArrayView.hpp"
#include "bufferManipulation.hpp"
#include "StackBuffer.hpp"

/**
 * @brief The top level namespace.
 */
namespace LvArray
{

/**
 * @class Array
 * @brief This class provides a fixed dimensional resizeable array interface in addition to an
 *   interface similar to std::vector for a 1D array.
 * @tparam T The type of data that is contained by the array.
 * @tparam NDIM The number of dimensions in array (e.g. NDIM=1->vector, NDIM=2->Matrix, etc. ).
 *   Some methods such as push_back are only available for a 1D array.
 * @tparam PERMUTATION A camp::idx_seq containing the values in [0, NDIM) which describes how the
 *   data is to be laid out in memory. Given an 3-dimensional array A of dimension (L, M, N)
 *   the standard layout is A( i, j, k ) = A.data()[ i * M * N + j * N + k ], this layout is
 *   the given by the identity permutation (0, 1, 2) which says that the first dimension in
 *   memory corresponds to the first index (i), and similarly for the other dimensions. The
 *   same array with a layout of A( i, j, k ) = A.data()[ L * N * j + L * k + i ] would have
 *   a permutation of (1, 2, 0) because the first dimension in memory corresponds to the second
 *   index (j), the second dimension in memory corresponds to the third index (k) and the last
 *   dimension in memory goes with the first index (i).
 * @note RAJA provides aliases for every valid permutations up to 5D, the two permutations
 *    mentioned above can be used via RAJA::PERM_IJK and RAJA::PERM_JKI.
 * @note The dimension with unit stride is the last dimension in the permutation.
 * @tparam INDEX_TYPE the integer to use for indexing.
 * @tparam BUFFER_TYPE A class that defines how to actually allocate memory for the Array. Must take
 *   one template argument that describes the type of the data being stored (T).
 */
template< typename T,
          int NDIM,
          typename PERMUTATION,
          typename INDEX_TYPE,
          template< typename > class BUFFER_TYPE >
class Array : public ArrayView< T,
                     NDIM,
  typeManipulation::getStrideOneDimension( PERMUTATION {} ),
                     INDEX_TYPE,
                     BUFFER_TYPE >
{
public:

  // Check that the template arguments are valid.
  static_assert( NDIM >= 0, "The dimension of the Array must be positive." );
  static_assert( typeManipulation::isValidPermutation( PERMUTATION {} ), "The permutation must be valid." );
  static_assert( typeManipulation::getDimension< PERMUTATION > == NDIM,
                 "The dimension of the permutation must match the dimension of the Array." );
  static_assert( std::is_integral< INDEX_TYPE >::value, "INDEX_TYPE must be integral." );

  /// The permutation of the array.
  using Permutation = PERMUTATION;

  /// Alias for the parent class.
  using ParentClass = ArrayView< T, NDIM, typeManipulation::getStrideOneDimension( Permutation {} ), INDEX_TYPE, BUFFER_TYPE >;

  using ParentClass::USD;
  using typename ParentClass::NestedViewType;
  using typename ParentClass::NestedViewTypeConst;

  /**
   * @name Constructors, destructor and assignment operators.
   */
  ///@{

  /**
   * @brief default constructor
   */
  LVARRAY_HOST_DEVICE
  inline Array():
    ParentClass( true )
  {
    this->m_strides = indexing::calculateStrides< PERMUTATION >( this->m_dims );

#if !defined(LVARRAY_DEVICE_COMPILE)
    setName( "" );
#endif
#if defined(LVARRAY_USE_TOTALVIEW_OUTPUT) && !defined(LVARRAY_DEVICE_COMPILE)
    Array::TV_ttf_display_type( nullptr );
#endif
  }

  /**
   * @brief Constructor that takes in the dimensions as a variadic parameter list
   * @param dims the dimensions of the array in form ( n0, n1,..., n(NDIM-1) )
   */
  template< typename ... DIMS,
            typename=std::enable_if_t< sizeof ... ( DIMS ) == NDIM &&
                                       typeManipulation::all_of_t< std::is_integral< DIMS > ... >::value > >
  LVARRAY_HOST_DEVICE
  inline explicit Array( DIMS const ... dims ):
    Array()
  { resize( dims ... ); }

  /**
   * @brief Construct an Array from @p buffer, taking ownership of its contents.
   * @param buffer The buffer to construct the Array from.
   * @note The Array is empty and @p buffer is expected to be empty as well.
   */
  Array( BUFFER_TYPE< T > && buffer ):
    ParentClass( std::move( buffer ) )
  {
    this->m_strides = indexing::calculateStrides< PERMUTATION >( this->m_dims );

#if !defined(LVARRAY_DEVICE_COMPILE)
    setName( "" );
#endif
#if defined(LVARRAY_USE_TOTALVIEW_OUTPUT) && !defined(LVARRAY_DEVICE_COMPILE)
    Array::TV_ttf_display_type( nullptr );
#endif
  }

  /**
   * @brief Copy constructor.
   * @param source object to copy.
   * @note Performs a deep copy of source
   */
  LVARRAY_HOST_DEVICE
  Array( Array const & source ):
    Array()
  { *this = source; }

  /**
   * @brief Move constructor.
   * @param source object to move.
   * @note Moves the source into *this. This calls BUFFER_TYPE( BUFFER_TYPE && ) which usually is a
   *   shallow copy that invalidates the contents of source. However this depends on the
   *   implementation of BUFFER_TYPE.
   */
  LVARRAY_HOST_DEVICE
  Array( Array && source ):
    ParentClass( std::move( source ) )
  {
    for( int i = 0; i < NDIM; ++i )
    {
      source.m_dims[ i ] = 0;
      source.m_strides[ i ] = 0;
    }
  }

  /**
   * @brief Destructor, free's the data.
   */
  LVARRAY_HOST_DEVICE
  ~Array()
  { bufferManipulation::free( this->m_dataBuffer, this->size() ); }

  /**
   * @brief Copy assignment operator, performs a deep copy of rhs.
   * @param rhs Source for the assignment.
   * @return *this.
   */
  LVARRAY_HOST_DEVICE
  Array & operator=( Array const & rhs )
  {
    bufferManipulation::copyInto( this->m_dataBuffer, this->size(), rhs.m_dataBuffer, rhs.size() );

    for( int i = 0; i < NDIM; ++i )
    {
      this->m_dims[ i ] = rhs.m_dims[ i ];
      this->m_strides[ i ] = rhs.m_strides[ i ];
    }

    return *this;
  }

  /**
   * @brief Copy assignment operator, performs a deep copy of rhs.
   * @param rhs Source for the assignment.
   * @return *this.
   */
  LVARRAY_HOST_DEVICE
  Array & operator=( typename ParentClass::ViewTypeConst const & rhs )
  {
    bufferManipulation::copyInto( this->m_dataBuffer, this->size(), rhs.dataBuffer(), rhs.size() );

    INDEX_TYPE const * const dims = rhs.dims();
    INDEX_TYPE const * const strides = rhs.strides();
    for( int i = 0; i < NDIM; ++i )
    {
      this->m_dims[ i ] = dims[ i ];
      this->m_strides[ i ] = strides[ i ];
    }

    return *this;
  }

  /**
   * @brief Move assignment operator, performs a shallow copy of rhs.
   * @param rhs Source for the assignment.
   * @return *this.
   */
  LVARRAY_HOST_DEVICE
  Array & operator=( Array && rhs )
  {
    bufferManipulation::free( this->m_dataBuffer, this->size() );

    ParentClass::operator=( std::move( rhs ) );

    for( int i = 0; i < NDIM; ++i )
    {
      rhs.m_dims[ i ] = 0;
      rhs.m_strides[ i ] = 0;
    }

    return *this;
  }

  ///@}

  /**
   * @name ArrayView and ArraySlice creation methods and user defined conversions.
   */
  ///@{

  using ParentClass::toView;

  /**
   * @brief Overload for rvalues that is deleted.
   * @return None.
   * @note This cannot be called on a rvalue since the @c ArrayView would
   *   contain the buffer of the current @c Array that is about to be destroyed.
   *   This overload prevents that from happening.
   */
  inline LVARRAY_HOST_DEVICE constexpr
  ArrayView< T, NDIM, USD, INDEX_TYPE, BUFFER_TYPE > toView() const && = delete;

  using ParentClass::toViewConst;

  /**
   * @brief Overload for rvalues that is deleted.
   * @return None.
   * @note This cannot be called on a rvalue since the @c ArrayView would
   *   contain the buffer of the current @c Array that is about to be destroyed.
   *   This overload prevents that from happening.
   */
  inline LVARRAY_HOST_DEVICE constexpr
  ArrayView< T const, NDIM, USD, INDEX_TYPE, BUFFER_TYPE > toViewConst() const && = delete;

  using ParentClass::toNestedView;

  /**
   * @brief Overload for rvalues that is deleted.
   * @return None.
   * @note This cannot be called on a rvalue since the @c ArrayView would
   *   contain the buffer of the current @c Array that is about to be destroyed.
   *   This overload prevents that from happening.
   */
  inline LVARRAY_HOST_DEVICE constexpr
  NestedViewType toNestedView() const && = delete;

  using ParentClass::toNestedViewConst;

  /**
   * @brief Overload for rvalues that is deleted.
   * @return None.
   * @note This cannot be called on a rvalue since the @c ArrayView would
   *   contain the buffer of the current @c Array that is about to be destroyed.
   *   This overload prevents that from happening.
   */
  inline LVARRAY_HOST_DEVICE constexpr
  NestedViewTypeConst toNestedViewConst() const && = delete;

  /**
   * @brief A user defined conversion operator (UDC) to an ArrayView< T const, ... >.
   * @return A new ArrayView where @c T is @c const.
   */
  inline LVARRAY_HOST_DEVICE constexpr
  operator ArrayView< T const, NDIM, USD, INDEX_TYPE, BUFFER_TYPE >() const & noexcept
  { return toViewConst(); }

  /**
   * @brief Overload for rvalues that is deleted.
   * @return None.
   * @note This cannot be called on a rvalue since the @c ArrayView would
   *   contain the buffer of the current @c Array that is about to be destroyed.
   *   This overload prevents that from happening.
   */
  template< typename _T=T >
  inline LVARRAY_HOST_DEVICE constexpr
  operator std::enable_if_t< !std::is_const< _T >::value,
                             ArrayView< T const, NDIM, USD, INDEX_TYPE, BUFFER_TYPE > >() const && noexcept = delete;

  ///@}

  /**
   * @name Resizing methods.
   */
  ///@{

  /**
   * @brief Resize the dimensions of the Array to match the given dimensions.
   * @param numDims must equal NDIMS.
   * @param dims the new size of the dimensions, must be of length NDIM.
   * @note This does not preserve the values in the Array NDIM == 1.
   */
  template< typename DIMS_TYPE >
  LVARRAY_HOST_DEVICE
  void resize( int const numDims, DIMS_TYPE const * const dims )
  {
    LVARRAY_ERROR_IF_NE( numDims, NDIM );

    INDEX_TYPE const oldSize = this->size();
    for( int i = 0; i < NDIM; ++i )
    {
      this->m_dims[ i ] = LvArray::integerConversion< INDEX_TYPE >( dims[ i ] );
      LVARRAY_ERROR_IF_LT( this->m_dims[ i ], 0 );
    }

    this->m_strides = indexing::calculateStrides< PERMUTATION >( this->m_dims );

    bufferManipulation::resize( this->m_dataBuffer, oldSize, this->size() );
  }

  /**
   * @brief function to resize the array.
   * @tparam DIMS Variadic list of integral types.
   * @param newDims The new dimensions, must be of length NDIM.
   * @note This does not preserve the values in the Array unless NDIM == 1.
   * @return void.
   */
  template< typename ... DIMS >
  LVARRAY_HOST_DEVICE
  std::enable_if_t< sizeof ... ( DIMS ) == NDIM && typeManipulation::all_of_t< std::is_integral< DIMS > ... >::value >
  resize( DIMS const ... newDims )
  {
    static_assert( sizeof ... ( DIMS ) == NDIM, "The number of arguments provided does not equal NDIM!" );
    INDEX_TYPE const oldSize = this->size();

    int curDim = 0;
    typeManipulation::forEachArg( [&]( auto const newDim )
    {
      this->m_dims[ curDim ] = LvArray::integerConversion< INDEX_TYPE >( newDim );
      LVARRAY_ERROR_IF_LT( this->m_dims[ curDim ], 0 );
      ++curDim;
    }, newDims ... );

    this->m_strides = indexing::calculateStrides< PERMUTATION >( this->m_dims );

    bufferManipulation::resize( this->m_dataBuffer, oldSize, this->size() );
  }

  /**
   * @brief Resize the array without initializing any new values or destroying any old values.
   *   Only safe on POD data, however it is much faster for large allocations.
   * @tparam DIMS Variadic list of integral types.
   * @param newDims The new dimensions, must be of length NDIM.
   * @note This does not preserve the values in the Array unless NDIM == 1.
   */
  template< typename ... DIMS >
  LVARRAY_HOST_DEVICE
  void resizeWithoutInitializationOrDestruction( DIMS const ... newDims )
  {
    return resizeWithoutInitializationOrDestruction( MemorySpace::host, newDims ... );
  }

  /**
   * @brief Resize the array without initializing any new values or destroying any old values.
   *   Only safe on POD data, however it is much faster for large allocations.
   * @tparam DIMS Variadic list of integral types.
   * @param space The space to perform the resize in.
   * @param newDims The new dimensions, must be of length NDIM.
   * @note This does not preserve the values in the Array unless NDIM == 1.
   */
  template< typename ... DIMS >
  LVARRAY_HOST_DEVICE
  void resizeWithoutInitializationOrDestruction( MemorySpace const space, DIMS const ... newDims )
  {
    static_assert( sizeof ... ( DIMS ) == NDIM, "The number of arguments provided does not equal NDIM!" );
    static_assert( std::is_trivially_destructible< T >::value,
                   "This function is only safe if T is trivially destructable." );

    INDEX_TYPE const oldSize = this->size();

    int i = 0;
    typeManipulation::forEachArg( [&]( auto const newDim )
    {
      this->m_dims[ i ] = LvArray::integerConversion< INDEX_TYPE >( newDim );
      LVARRAY_ERROR_IF_LT( this->m_dims[ i ], 0 );
      ++i;
    }, newDims ... );

    this->m_strides = indexing::calculateStrides< PERMUTATION >( this->m_dims );

    bufferManipulation::reserve( this->m_dataBuffer, oldSize, space, this->size() );
  }

  /**
   * @brief Resize specific dimensions of the array.
   * @tparam INDICES the indices of the dimensions to resize, should be sorted an unique.
   * @tparam DIMS variadic pack containing the dimension types
   * @param newDims the new dimensions. newDims[ 0 ] will be the new size of
   *        dimensions INDICES[ 0 ].
   * @note This does not preserve the values in the Array unless NDIM == 1.
   */
  template< INDEX_TYPE... INDICES, typename ... DIMS >
  LVARRAY_HOST_DEVICE
  void resizeDimension( DIMS const ... newDims )
  {
    static_assert( sizeof ... (INDICES) <= NDIM, "Too many arguments provided." );
    static_assert( sizeof ... (INDICES) == sizeof ... (DIMS),
                   "The number of indices must match the number of dimensions." );
    static_assert( typeManipulation::all_of< ( 0 <= INDICES ) ... >::value, "INDICES must all be positive." );
    static_assert( typeManipulation::all_of< ( INDICES < NDIM ) ... >::value, "INDICES must all be less than NDIM." );

    INDEX_TYPE const oldSize = this->size();

    typeManipulation::forEachArg( [&]( auto const & pair )
    {
      this->m_dims[ camp::get< 0 >( pair ) ] = LvArray::integerConversion< INDEX_TYPE >( camp::get< 1 >( pair ) );
      LVARRAY_ERROR_IF_LT( this->m_dims[ camp::get< 0 >( pair ) ], 0 );
    }, camp::make_tuple( INDICES, newDims )... );

    this->m_strides = indexing::calculateStrides< PERMUTATION >( this->m_dims );

    bufferManipulation::resize( this->m_dataBuffer, oldSize, this->size() );
  }

  /**
   * @brief Resize the first dimension of the Array.
   * @param newdim the new size of the first dimension.
   * @note This preserves the values in the Array.
   */
  LVARRAY_HOST_DEVICE
  void resize( INDEX_TYPE const newdim )
  { resizeDefaultDimension( newdim ); }

  /**
   * @brief Resize the first dimension of the Array.
   * @param newdim the new size of the first dimension.
   * @param defaultValue the value to initialize the new values with.
   * @note This preserves the values in the Array.
   */
  LVARRAY_HOST_DEVICE
  void resizeDefault( INDEX_TYPE const newdim, T const & defaultValue )
  { resizeDefaultDimension( newdim, defaultValue ); }

  /**
   * @brief Sets the size of the Array to zero and destroys all the values.
   * @details Sets the size of the first dimension to 0 but leaves the
   *  size of the other dimensions untouched. Equivalent to resize( 0 ).
   */
  void clear()
  {
    bufferManipulation::resize( this->m_dataBuffer, this->size(), 0 );

    this->m_dims[ 0 ] = 0;

    this->m_strides = indexing::calculateStrides< PERMUTATION >( this->m_dims );
  }

<<<<<<< HEAD
  /**
   * @brief Frees the buffer from the given memory space.
   * @param space The memory space from which the Array is freed.
   * @note When freeing from device, move data to host if not valid and register host as the last valid space.
   */
  LVARRAY_HOST_DEVICE
  void free( MemorySpace const space ) 
  { bufferManipulation::free( this->m_dataBuffer, this->size(), space ); }


  /**
   * @brief Set the default resize dimension.
   * @param index The new default dimension.
   */
  LVARRAY_HOST_DEVICE
  inline void setSingleParameterResizeIndex( int const index )
  {
    LVARRAY_ERROR_IF_LT( index, 0 );
    LVARRAY_ERROR_IF_GE( index, NDIM );
    this->m_singleParameterResizeIndex = index;
  }

=======
>>>>>>> 15312415
  ///@}

  /**
   * @name Methods to modify the capacity.
   */
  ///@{

  /**
   * @brief Reserve space in the Array to hold at least the given number of values.
   * @param newCapacity the number of values to reserve space for. After this call
   *        capacity() >= newCapacity.
   */
  void reserve( INDEX_TYPE const newCapacity )
  { bufferManipulation::reserve( this->m_dataBuffer, this->size(), MemorySpace::host, newCapacity ); }

  ///@}

  /**
   * @name One dimensional interface.
   * @note These methods are only enabled for one dimensional arrays (NDIM == 1).
   */
  ///@{

  /**
   * @brief Construct a value in place at the end of the array.
   * @tparam ARGS A variadic pack of the types to construct the new value from.
   * @param args A variadic pack of values to construct the new value from.
   * @note This method is only available on 1D arrays.
   * @return void.
   */
  template< typename ... ARGS, int _NDIM=NDIM >
  std::enable_if_t< _NDIM == 1 >
  emplace_back( ARGS && ... args )
  {
    bufferManipulation::emplaceBack( this->m_dataBuffer, this->size(), std::forward< ARGS >( args ) ... );
    ++this->m_dims[ 0 ];
  }

  /**
   * @brief Insert a value into the array constructing it in place.
   * @tparam ARGS A variadic pack of the types to construct the new value from.
   * @param pos the position to insert at.
   * @param args A variadic pack of values to construct the new value from.
   * @note This method is only available on 1D arrays.
   * @return void.
   */
  template< typename ... ARGS, int _NDIM=NDIM >
  std::enable_if_t< _NDIM == 1 >
  emplace( INDEX_TYPE const pos, ARGS && ... args )
  {
    bufferManipulation::emplace( this->m_dataBuffer, this->size(), pos, std::forward< ARGS >( args ) ... );
    ++this->m_dims[ 0 ];
  }

  /**
   * @brief Insert values into the array at the given position.
   * @tparam ITER An iterator type, they type of @p first and @p last.
   * @param pos The position to insert at.
   * @param first An iterator to the first value to insert.
   * @param last An iterator to the last value to insert.
   * @note This method is only available on 1D arrays.
   * @return None.
   */
  template< typename ITER, int _NDIM=NDIM >
  std::enable_if_t< _NDIM == 1 >
  insert( INDEX_TYPE const pos, ITER const first, ITER const last )
  { this->m_dims[ 0 ] += bufferManipulation::insert( this->m_dataBuffer, this->size(), pos, first, last ); }

  /**
   * @brief Remove the last value in the array.
   * @note This method is only available on 1D arrays.
   * @return void.
   */
  template< int _NDIM=NDIM >
  std::enable_if_t< _NDIM == 1 >
  pop_back()
  {
    bufferManipulation::popBack( this->m_dataBuffer, this->size() );
    --this->m_dims[ 0 ];
  }

  /**
   * @brief Remove the value at the given position.
   * @param pos the position of the value to remove.
   * @note This method is only available on 1D arrays.
   * @return void.
   */
  template< int _NDIM=NDIM >
  std::enable_if_t< _NDIM == 1 >
  erase( INDEX_TYPE const pos )
  {
    bufferManipulation::erase( this->m_dataBuffer, this->size(), pos );
    --this->m_dims[ 0 ];
  }

  ///@}

  /**
   * @brief Set the name to be displayed whenever the underlying Buffer's user call back is called.
   * @param name the name of the Array.
   */
  void setName( std::string const & name )
  { this->m_dataBuffer.template setName< decltype(*this) >( name ); }

#if defined(LVARRAY_USE_TOTALVIEW_OUTPUT) && !defined(LVARRAY_DEVICE_COMPILE)
  /**
   * @brief Static function that will be used by Totalview to display the array contents.
   * @param av A pointer to the array that is being displayed.
   * @return 0 if everything went OK
   */
  static int TV_ttf_display_type( Array const * av )
  {
    return ParentClass::TV_ttf_display_type( av );
  }
#endif

private:

  /**
   * @brief Resize the default dimension of the Array.
   * @tparam ARGS variadic pack containing the types to initialize the new values with.
   * @param newDimLength the new size of the default dimension.
   * @param args arguments to initialize the new values with.
   * @note This preserves the values in the Array.
   */
  DISABLE_HD_WARNING
  template< typename ... ARGS >
  LVARRAY_HOST_DEVICE
  void resizeDefaultDimension( INDEX_TYPE const newDimLength, ARGS && ... args )
  {
    LVARRAY_ERROR_IF_LT( newDimLength, 0 );

    // If the first dimension in memory is 0 then a simple 1D resizing is sufficient. The
    // check if NDIM == 1 is to give the compiler compile time knowledge that this path is always taken for 1D arrays.
    if( NDIM == 1 || typeManipulation::asArray( PERMUTATION {} )[ 0 ] == 0 )
    {
      INDEX_TYPE const oldSize = this->size();
      this->m_dims[ 0 ] = newDimLength;
      this->m_strides = indexing::calculateStrides< PERMUTATION >( this->m_dims );

      bufferManipulation::resize( this->m_dataBuffer, oldSize, this->size(), std::forward< ARGS >( args )... );
      return;
    }

    // Get the current length and stride of the dimension as well as the size of the whole Array.
    INDEX_TYPE const curDimLength = this->m_dims[ 0 ];
    INDEX_TYPE const curDimStride = this->m_strides[ 0 ];
    INDEX_TYPE const curSize = this->size();

    // Set the size of the dimension, recalculate the strides and get the new total size.
    this->m_dims[ 0 ] = newDimLength;
    this->m_strides = indexing::calculateStrides< PERMUTATION >( this->m_dims );

    INDEX_TYPE const newSize = this->size();

    // If we aren't changing the total size then we can return early.
    if( newSize == curSize ) return;

    // If the size is increasing do one thing, if it's decreasing do another.
    if( newDimLength > curDimLength )
    {
      // Reserve space in the buffer but don't initialize the values.
      bufferManipulation::reserve( this->m_dataBuffer, curSize, MemorySpace::host, newSize );
      T * const ptr = this->data();

      // The resizing consists of iterations where each iteration consists of the addition of a
      // contiguous segment of new values.
      INDEX_TYPE const valuesToAddPerIteration = curDimStride * ( newDimLength - curDimLength );
      INDEX_TYPE const valuesToShiftPerIteration = curDimStride * curDimLength;
      INDEX_TYPE const numIterations = ( newSize - curSize ) / valuesToAddPerIteration;

      // Iterate backwards over the iterations.
      for( INDEX_TYPE i = numIterations - 1; i >= 0; --i )
      {
        // First shift the values up to make remove for the values of subsequent iterations.
        // This step is a no-op on the last iteration (i=0).
        INDEX_TYPE const valuesLeftToInsert = valuesToAddPerIteration * i;
        T * const startOfShift = ptr + valuesToShiftPerIteration * i;
        arrayManipulation::shiftUp( startOfShift, valuesToShiftPerIteration, INDEX_TYPE( 0 ), valuesLeftToInsert );

        // Initialize the new values.
        T * const startOfNewValues = startOfShift + valuesToShiftPerIteration + valuesLeftToInsert;
        for( INDEX_TYPE j = 0; j < valuesToAddPerIteration; ++j )
        {
          new ( startOfNewValues + j ) T( args ... );
        }
      }
    }
    else
    {
      T * const ptr = this->data();

      // The resizing consists of iterations where each iteration consists of the removal of a
      // contiguous segment of new values.
      INDEX_TYPE const valuesToRemovePerIteration = curDimStride * ( curDimLength - newDimLength );
      INDEX_TYPE const valuesToShiftPerIteration = curDimStride * newDimLength;
      INDEX_TYPE const numIterations = ( curSize - newSize ) / valuesToRemovePerIteration;

      // Iterate over the iterations, skipping the first.
      for( INDEX_TYPE i = 1; i < numIterations; ++i )
      {
        INDEX_TYPE const amountToShift = valuesToRemovePerIteration * i;
        T * const startOfShift = ptr + valuesToShiftPerIteration * i;
        arrayManipulation::shiftDown( startOfShift,
                                      valuesToShiftPerIteration + amountToShift,
                                      amountToShift, amountToShift );
      }

      // After the iterations are complete all the values to remove have been moved to the end of the array.
      // We destroy them here.
      INDEX_TYPE const totalValuesToRemove = valuesToRemovePerIteration * numIterations;
      for( INDEX_TYPE i = 0; i < totalValuesToRemove; ++i )
      {
        ptr[ newSize + i ].~T();
      }
    }
  }
};

/**
 * @brief True if the template type is an Array.
 */
template< typename >
constexpr bool isArray = false;

/**
 * @tparam T The type contained in the Array.
 * @tparam NDIM The number of dimensions in the Array.
 * @tparam PERMUTATION The way that the data is layed out in memory.
 * @tparam INDEX_TYPE The integral type used as an index.
 * @tparam BUFFER_TYPE The type used to manage the underlying allocation.
 * @brief Specialization of isArray for the Array class.
 */
template< typename T,
          int NDIM,
          typename PERMUTATION,
          typename INDEX_TYPE,
          template< typename > class BUFFER_TYPE >
constexpr bool isArray< Array< T, NDIM, PERMUTATION, INDEX_TYPE, BUFFER_TYPE > > = true;

namespace internal
{

// Since Array expects the BUFFER to only except a single template parameter we need to
// create an alias for a StackBuffer with a given length.
/**
 * @struct StackArrayHelper
 * @tparam T The type stored in the Array.
 * @tparam NDIM The number of dimensions in the Array.
 * @tparam PERMUTATION The dimension and permutation of the Array.
 * @tparam INDEX_TYPE The integer used to index the Array.
 * @tparam LENGTH The capacity of the underlying StackBuffer.
 */
template< typename T,
          int NDIM,
          typename PERMUTATION,
          typename INDEX_TYPE,
          int LENGTH >
struct StackArrayHelper
{
  /**
   * @brief An alias for a StackBuffer with the given length.
   * @tparam U The type contained in the StackBuffer.
   */
  template< typename U >
  using BufferType = StackBuffer< U, LENGTH >;

  /// An alias for the Array type.
  using type = Array< T, NDIM, PERMUTATION, INDEX_TYPE, BufferType >;
};

} // namespace internal

/**
 * @tparam T The type of the values stored in the Array.
 * @tparam NDIM The number of dimensions in the Array.
 * @tparam PERMUTATION The layout of the data in memory.
 * @tparam INDEX_TYPE The integer used for indexing.
 * @tparam LENGTH The capacity of the backing c-array.
 * @brief An alias for a Array backed by a StackBuffer.
 */
template< typename T,
          int NDIM,
          typename PERMUTATION,
          typename INDEX_TYPE,
          int LENGTH >
using StackArray = typename internal::StackArrayHelper< T, NDIM, PERMUTATION, INDEX_TYPE, LENGTH >::type;

} /* namespace LvArray */<|MERGE_RESOLUTION|>--- conflicted
+++ resolved
@@ -468,31 +468,6 @@
     this->m_strides = indexing::calculateStrides< PERMUTATION >( this->m_dims );
   }
 
-<<<<<<< HEAD
-  /**
-   * @brief Frees the buffer from the given memory space.
-   * @param space The memory space from which the Array is freed.
-   * @note When freeing from device, move data to host if not valid and register host as the last valid space.
-   */
-  LVARRAY_HOST_DEVICE
-  void free( MemorySpace const space ) 
-  { bufferManipulation::free( this->m_dataBuffer, this->size(), space ); }
-
-
-  /**
-   * @brief Set the default resize dimension.
-   * @param index The new default dimension.
-   */
-  LVARRAY_HOST_DEVICE
-  inline void setSingleParameterResizeIndex( int const index )
-  {
-    LVARRAY_ERROR_IF_LT( index, 0 );
-    LVARRAY_ERROR_IF_GE( index, NDIM );
-    this->m_singleParameterResizeIndex = index;
-  }
-
-=======
->>>>>>> 15312415
   ///@}
 
   /**
