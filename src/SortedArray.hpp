--- conflicted
+++ resolved
@@ -305,7 +305,6 @@
   using ParentClass::m_size;
 };
 
-<<<<<<< HEAD
 /**
  * @brief True if the template type is a SortedArray.
  */
@@ -321,9 +320,4 @@
 constexpr bool isSortedArray< SortedArray< T, INDEX_TYPE > > = true;
 
 
-} // namespace LvArray
-
-#endif // SRC_COMMON_SORTEDARRAY
-=======
-} // namespace LvArray
->>>>>>> 090da895
+} // namespace LvArray