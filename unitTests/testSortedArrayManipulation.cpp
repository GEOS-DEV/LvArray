/*
 * Copyright (c) 2021, Lawrence Livermore National Security, LLC and LvArray contributors.
 * All rights reserved.
 * See the LICENSE file for details.
 * SPDX-License-Identifier: (BSD-3-Clause)
 */

// Source includes
#include "sortedArrayManipulation.hpp"
#include "testUtils.hpp"
#include "Array.hpp"

// TPL inclues
#include <gtest/gtest.h>

// System includes
#include <chrono>
#include <random>
#include <algorithm>
#include <iomanip>
#include <vector>
#include <set>

namespace LvArray
{
namespace testing
{

using INDEX_TYPE = std::ptrdiff_t;

template< typename T >
using Array1D = Array< T, 1, RAJA::PERM_I, INDEX_TYPE, DEFAULT_BUFFER >;

template< typename T >
using ArrayView1D = ArrayView< T, 1, 0, INDEX_TYPE, DEFAULT_BUFFER >;

template< class T_COMP_POLICY >
class SingleArrayTest : public ::testing::Test
{
public:
  using T = std::tuple_element_t< 0, T_COMP_POLICY >;
  using COMP = std::tuple_element_t< 1, T_COMP_POLICY >;
  using POLICY = std::tuple_element_t< 2, T_COMP_POLICY >;

  void testMakeSorted( INDEX_TYPE const maxSize )
  {
    for( INDEX_TYPE size = 0; size < maxSize; size = INDEX_TYPE( size * 1.5 + 1 ))
    {
      fill( size );

      bool const isInitiallySorted = std::is_sorted( m_ref.begin(), m_ref.end(), m_comp );
      std::sort( m_ref.begin(), m_ref.end(), m_comp );

      RAJA::ReduceSum< typename RAJAHelper< POLICY >::ReducePolicy, INDEX_TYPE > resultOfFirstIsSorted( 0 );
      RAJA::ReduceSum< typename RAJAHelper< POLICY >::ReducePolicy, INDEX_TYPE > resultOfSecondIsSorted( 0 );
      ArrayView1D< T > const & view = m_array;
      COMP & comp = m_comp;

      forall< POLICY >( 1, [resultOfFirstIsSorted, resultOfSecondIsSorted, view, comp]
                        LVARRAY_HOST_DEVICE ( INDEX_TYPE )
          {
            resultOfFirstIsSorted += sortedArrayManipulation::isSorted( view.begin(), view.end(), comp );
            sortedArrayManipulation::makeSorted( view.begin(), view.end(), comp );
            resultOfSecondIsSorted += sortedArrayManipulation::isSorted( view.begin(), view.end(), comp );
          } );

      EXPECT_EQ( resultOfFirstIsSorted.get(), isInitiallySorted );
      EXPECT_TRUE( resultOfSecondIsSorted.get() );

      m_array.move( MemorySpace::host );
      checkEquality();
    }
  }

  void testRemoveDuplicates( INDEX_TYPE const maxSize )
  {
    for( INDEX_TYPE size = 1; size < maxSize; size = INDEX_TYPE( size * 1.5 + 1 ) )
    {
      fill( size );

      bool isInitiallySortedUnique;
      {
        std::set< T, COMP > refSet( m_ref.begin(), m_ref.end(), m_comp );
        isInitiallySortedUnique = std::is_sorted( m_ref.begin(), m_ref.end(), m_comp ) &&
                                  ( m_ref.size() == refSet.size() );
        m_ref.clear();
<<<<<<< HEAD
        m_ref.resize( refSet.size() );
        m_ref.insert( m_ref.begin(), refSet.begin(), refSet.end() );
=======
        // workaround bug/feature in gcc12 ( error: iteration 4611686018427387903 invokes undefined behavior )
        //m_ref.insert( m_ref.begin(), refSet.begin(), refSet.end() );
        m_ref.resize( refSet.size());
        std::copy( refSet.begin(), refSet.end(), m_ref.begin() );

>>>>>>> 0baa8002
        EXPECT_TRUE( sortedArrayManipulation::isSortedUnique( m_ref.begin(), m_ref.end(), m_comp ) );
      }

      RAJA::ReduceSum< typename RAJAHelper< POLICY >::ReducePolicy, INDEX_TYPE > firstIsSortedUnique( 0 );
      RAJA::ReduceSum< typename RAJAHelper< POLICY >::ReducePolicy, INDEX_TYPE > secondIsSortedUnique( 0 );
      RAJA::ReduceSum< typename RAJAHelper< POLICY >::ReducePolicy, INDEX_TYPE > numUniqueValues( 0 );
      ArrayView1D< T > const & view = m_array;
      COMP & comp = m_comp;

      forall< POLICY >( 1, [firstIsSortedUnique, secondIsSortedUnique, numUniqueValues, view, comp]
                        LVARRAY_HOST_DEVICE ( INDEX_TYPE )
          {
            firstIsSortedUnique += sortedArrayManipulation::isSortedUnique( view.begin(), view.end(), comp );
            sortedArrayManipulation::makeSorted( view.begin(), view.end(), comp );

            INDEX_TYPE const numUnique = sortedArrayManipulation::makeSortedUnique( view.begin(), view.end(), comp );
            numUniqueValues += numUnique;
            secondIsSortedUnique += sortedArrayManipulation::isSortedUnique( view.begin(), view.begin() + numUnique, comp );
          } );

      EXPECT_EQ( firstIsSortedUnique.get(), isInitiallySortedUnique );
      EXPECT_TRUE( secondIsSortedUnique.get() );

      m_array.move( MemorySpace::host );

      EXPECT_EQ( numUniqueValues.get(), m_ref.size() );
      m_array.resize( numUniqueValues.get() );

      checkEquality();
    }
  }

  void testMakeSortedUnique( INDEX_TYPE const maxSize )
  {
    for( INDEX_TYPE size = 1; size < maxSize; size = INDEX_TYPE( size * 1.5 + 1 ) )
    {
      fill( size );

      {
        std::set< T, COMP > refSet( m_ref.begin(), m_ref.end(), m_comp );
        m_ref.clear();
        m_ref.insert( m_ref.begin(), refSet.begin(), refSet.end() );
        EXPECT_TRUE( sortedArrayManipulation::isSortedUnique( m_ref.begin(), m_ref.end(), m_comp ) );
      }

      RAJA::ReduceSum< typename RAJAHelper< POLICY >::ReducePolicy, INDEX_TYPE > numUniqueValues( 0 );
      ArrayView1D< T > const & view = m_array;
      COMP & comp = m_comp;

      forall< POLICY >( 1, [numUniqueValues, view, comp] LVARRAY_HOST_DEVICE ( INDEX_TYPE )
          {
            numUniqueValues += sortedArrayManipulation::makeSortedUnique( view.begin(), view.end(), comp );
          } );

      m_array.move( MemorySpace::host );

      EXPECT_EQ( numUniqueValues.get(), m_ref.size() );
      m_array.resize( numUniqueValues.get() );

      checkEquality();
    }
  }

protected:

  void fill( INDEX_TYPE const size )
  {
    std::uniform_int_distribution< INDEX_TYPE > valueDist( 0, 2 * size );

    m_array.resize( size );
    m_ref.resize( size );
    for( INDEX_TYPE i = 0; i < size; ++i )
    {
      T const val = T( valueDist( m_gen ) );
      m_array[ i ] = val;
      m_ref[ i ] = val;
    }
  }

  void checkEquality() const
  {
    for( INDEX_TYPE i = 0; i < m_array.size(); ++i )
    {
      EXPECT_EQ( m_array[ i ], m_ref[ i ] );
    }
  }

  Array1D< T > m_array;
  std::vector< T > m_ref;
  COMP m_comp;
  std::mt19937_64 m_gen;
};

using SingleArrayTestTypes = ::testing::Types<
  std::tuple< int, sortedArrayManipulation::less< int >, serialPolicy >
  , std::tuple< int, sortedArrayManipulation::greater< int >, serialPolicy >
  , std::tuple< Tensor, sortedArrayManipulation::less< Tensor >, serialPolicy >
  , std::tuple< Tensor, sortedArrayManipulation::greater< Tensor >, serialPolicy >
  , std::tuple< TestString, sortedArrayManipulation::less< TestString >, serialPolicy >
  , std::tuple< TestString, sortedArrayManipulation::greater< TestString >, serialPolicy >

#if ( defined(LVARRAY_USE_CUDA) || defined(LVARRAY_USE_HIP) ) && defined(LVARRAY_USE_CHAI)
  , std::tuple< int, sortedArrayManipulation::less< int >, parallelDevicePolicy< 256 > >
  , std::tuple< int, sortedArrayManipulation::greater< int >, parallelDevicePolicy< 256 > >
  , std::tuple< Tensor, sortedArrayManipulation::less< Tensor >, parallelDevicePolicy< 256 > >
  , std::tuple< Tensor, sortedArrayManipulation::greater< Tensor >, parallelDevicePolicy< 256 > >
#endif
  >;
TYPED_TEST_SUITE( SingleArrayTest, SingleArrayTestTypes, );

TYPED_TEST( SingleArrayTest, makeSorted )
{
  this->testMakeSorted( 500 );
}

TYPED_TEST( SingleArrayTest, removeDuplicates )
{
  this->testRemoveDuplicates( 500 );
}

TYPED_TEST( SingleArrayTest, makeSortedUnique )
{
  this->testMakeSortedUnique( 500 );
}

template< class KEY_T_COMP_POLICY >
class DualArrayTest : public ::testing::Test
{
public:
  using KEY = std::tuple_element_t< 0, KEY_T_COMP_POLICY >;
  using T = std::tuple_element_t< 1, KEY_T_COMP_POLICY >;
  using COMP = std::tuple_element_t< 2, KEY_T_COMP_POLICY >;
  using POLICY = std::tuple_element_t< 3, KEY_T_COMP_POLICY >;

  void testMakeSorted( INDEX_TYPE maxSize )
  {
    for( INDEX_TYPE size = 0; size < maxSize; size = INDEX_TYPE( size * 1.5 + 1 ))
    {
      fillArrays( size );
      std::sort( m_ref.begin(), m_ref.end(), PairComp< KEY, T, COMP >());

      ArrayView1D< KEY > const & keys = m_keys;
      ArrayView1D< T > const & values = m_values;
      COMP & comp = m_comp;
      forall< POLICY >( 1, [keys, values, comp] LVARRAY_HOST_DEVICE ( INDEX_TYPE )
          {
            dualSort( keys.begin(), keys.end(), values.begin(), comp );
          } );

      m_keys.move( MemorySpace::host );
      m_values.move( MemorySpace::host );
      checkEquality();
    }
  }

private:

  void fillArrays( INDEX_TYPE const size )
  {
    std::uniform_int_distribution< INDEX_TYPE > valueDist( 0, 2 * size );

    m_keys.resize( size );
    m_values.resize( size );
    m_ref.resize( size );
    for( INDEX_TYPE i = 0; i < size; ++i )
    {
      INDEX_TYPE const seed = valueDist( m_gen );
      KEY const key = KEY( seed );
      T const val = T( seed * ( seed - size ) );
      m_keys[ i ] = key;
      m_values[ i ] = val;
      m_ref[ i ] = std::pair< KEY, T >( key, val );
    }
  }

  void checkEquality()
  {
    for( INDEX_TYPE i = 0; i < m_keys.size(); ++i )
    {
      EXPECT_EQ( m_keys[ i ], m_ref[ i ].first );
      EXPECT_EQ( m_values[ i ], m_ref[ i ].second );
    }
  }

  Array1D< KEY > m_keys;
  Array1D< T > m_values;
  std::vector< std::pair< KEY, T > > m_ref;
  COMP m_comp;
  std::mt19937_64 m_gen;
};

using DualArrayTestTypes = ::testing::Types<
  std::tuple< int, int, sortedArrayManipulation::less< int >, serialPolicy >
  , std::tuple< int, int, sortedArrayManipulation::greater< int >, serialPolicy >
  , std::tuple< Tensor, Tensor, sortedArrayManipulation::less< Tensor >, serialPolicy >
  , std::tuple< Tensor, Tensor, sortedArrayManipulation::greater< Tensor >, serialPolicy >
  , std::tuple< int, Tensor, sortedArrayManipulation::less< int >, serialPolicy >
  , std::tuple< Tensor, int, sortedArrayManipulation::greater< Tensor >, serialPolicy >
  , std::tuple< TestString, TestString, sortedArrayManipulation::less< TestString >, serialPolicy >
  , std::tuple< TestString, TestString, sortedArrayManipulation::greater< TestString >, serialPolicy >

#if ( defined(LVARRAY_USE_CUDA) || defined(LVARRAY_USE_HIP) )&& defined(LVARRAY_USE_CHAI)
  , std::tuple< int, int, sortedArrayManipulation::less< int >, parallelDevicePolicy< 256 > >
  , std::tuple< int, int, sortedArrayManipulation::greater< int >, parallelDevicePolicy< 256 > >
  , std::tuple< Tensor, Tensor, sortedArrayManipulation::less< Tensor >, parallelDevicePolicy< 256 > >
  , std::tuple< Tensor, Tensor, sortedArrayManipulation::greater< Tensor >, parallelDevicePolicy< 256 > >
  , std::tuple< int, Tensor, sortedArrayManipulation::less< int >, parallelDevicePolicy< 256 > >
  , std::tuple< Tensor, int, sortedArrayManipulation::greater< Tensor >, parallelDevicePolicy< 256 > >
#endif
  >;
TYPED_TEST_SUITE( DualArrayTest, DualArrayTestTypes, );

TYPED_TEST( DualArrayTest, makeSorted )
{
  this->testMakeSorted( 250 );
}

} // namespace testing
} // namespace LvArray

// This is the default gtest main method. It is included for ease of debugging.
int main( int argc, char * * argv )
{
  ::testing::InitGoogleTest( &argc, argv );
  int const result = RUN_ALL_TESTS();
  return result;
}<|MERGE_RESOLUTION|>--- conflicted
+++ resolved
@@ -84,16 +84,11 @@
         isInitiallySortedUnique = std::is_sorted( m_ref.begin(), m_ref.end(), m_comp ) &&
                                   ( m_ref.size() == refSet.size() );
         m_ref.clear();
-<<<<<<< HEAD
-        m_ref.resize( refSet.size() );
-        m_ref.insert( m_ref.begin(), refSet.begin(), refSet.end() );
-=======
         // workaround bug/feature in gcc12 ( error: iteration 4611686018427387903 invokes undefined behavior )
         //m_ref.insert( m_ref.begin(), refSet.begin(), refSet.end() );
         m_ref.resize( refSet.size());
         std::copy( refSet.begin(), refSet.end(), m_ref.begin() );
 
->>>>>>> 0baa8002
         EXPECT_TRUE( sortedArrayManipulation::isSortedUnique( m_ref.begin(), m_ref.end(), m_comp ) );
       }
 
